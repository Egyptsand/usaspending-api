--- conflicted
+++ resolved
@@ -4,11 +4,7 @@
 
 _This API is utilized by USAspending.gov to obtain all federal spending data which is open source and provided to the public as part of the DATA Act._
 
-<<<<<<< HEAD
-![USAspending Landing Page](readme.png?raw=true "Readme")
-=======
 ![USAspending Landing Page](readme.jpg?raw=true "Readme")
->>>>>>> 1b07a289
 
 ## Install
 
@@ -33,20 +29,20 @@
     $ mkdir -p usaspending && cd usaspending
     $ git clone https://github.com/fedspendingtransparency/usaspending-api.git
     $ cd usaspending-api
-  
+
 Create and activate the virtual environment using `venv`, and ensure the right version of Python 3.5.x is being used (the latest RHEL package available for `python35u`, currently 3.5.5)
 
     (usaspending-api) $ pyenv install 3.5.5
     (usaspending-api) $ pyenv local 3.5.5
     $ python -m venv .
     $ source bin/activate
-    
 
-   
+
+
 [`pip`](https://pip.pypa.io/en/stable/installing/) `install` application dependencies
 
 :bulb: _(try a different WiFi if you're current one blocks dependency downloads)_
-	
+
     (usaspending-api) $ pip install -r requirements/requirements.txt
 
 Set environment variables (fill in the connection string placeholders, e.g. `USER`, `PASSWORD`, `HOST`, `PORT`)
@@ -65,7 +61,7 @@
 Start up the site
 
     (usaspending-api) $ ./manage.py runserver
-  
+
 The application will be available at `http://localhost:8000`
 
 ## API
