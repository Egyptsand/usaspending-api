<ul class="nav nav-stacked" id="sidebar">
  <li><a href="#background">Background</a></li>
  <li><a href="#status-codes">Status Codes</a></li>
  <li><a href="#data-endpoints">Data Endpoints</a></li>
  <li><a href="#endpoints-and-methods">Endpoints and Methods</a></li>
  <li><a href="#summary-endpoints-and-methods">Summary Endpoints & Methods</a></li>
  <li><a href="#pagination">Pagination</a></li>
  <li><a href="#get-requests">GET Requests</a></li>
  <li><a href="#post-requests">POST Requests</a></li>
  <li><a href="#autocomplete-queries">Autocomplete Queries</a></li>
  <li><a href="#geographical-hierarchy-queries">Geographical Hierarchy Queries</a></li>
</ul>
[//]: # (Begin Content)

# The USAspending Application Programming Interface (API)

The USAspending API allows the public to access data published via the DATA Act Data Broker or via USAspending. While the API is under development, we are gradually increasing the amount of available data, which is currently limited to a few Data Broker submissions and small slices of USAspending history.

## Background <a name="background"></a>

The U.S. Department of the Treasury is building a suite of open-source tools to help federal agencies comply with the [DATA Act](http://fedspendingtransparency.github.io/about/ "Federal Spending Transparency Background") and to deliver the resulting standardized federal spending information back to agencies and to the public.

For more information about the DATA Act Broker codebase, please visit this repository's [main README](https://github.com/fedspendingtransparency/data-act-broker-backend/README.md "DATA Act Broker Backend README").

## DATA Act Data Store Endpoint Documentation

Endpoints do not currently require any authorization.

### Status Codes <a name="status-codes"></a>
In general, status codes returned are as follows:

* 200 if successful
* 400 if the request is malformed
* 500 for server-side errors

### Data Endpoints <a name="data-endpoints"></a>

Data endpoints are split by payload into POST and GET methods. In general, the format of a request and response will remain the same between endpoints.

#### Endpoints and Methods <a name="endpoints-and-methods"></a>
<<<<<<< HEAD
The currently available endpoints are listed below. To reduce unnecessary data transfer, most return a default set of information about the items being requested. To override the default field list, use the `fields`, `exclude`, and `verbose` options (see [POST Requests](#post-requests) for more information).

  * **[/v1/accounts/](https://api.usaspending.gov/api/v1/accounts/)**
    - _Description_: Provides financial information by appropriations account. Financial information is data such as total budget authority, outlays, obligations, and unobligated balance. _Note_: This endpoint is due for a rework in the near future.
    - _Methods_: GET, POST


  * **[/v1/accounts/tas/](https://api.usaspending.gov/api/v1/accounts/tas/)**
    - _Description_: Returns a list of appropriations accounts, including the account name, Treasury Account Symbol (TAS) components, the associated budget function, and the corresponding agency information. _Note_: This endpoint is due for a rework in the near future.
    - _Methods_: GET, POST


  * **[/v1/awards/](https://api.usaspending.gov/api/v1/awards/)**
    - _Description_: Provides a list of awards, including a list of associated transactions. Award data pertains to grants, loans, direct payments to individuals, and contracts.
    - _Methods_: GET, POST


  * **/v1/awards/{pk}**
    - _Description_: Provides information about a single award. Unlike the awards list endpoint (`/awards`), this one returns all available fields instead of the default set.
    - _Methods_: GET, POST


  * **/v1/awards/autocomplete/**
      - _Description_: Provides a fast endpoint for evaluating autocomplete queries against the awards endpoint.
    - _Methods_: POST


  * **[/v1/transactions/](https://api.usaspending.gov/api/v1/transactions/)**
    - _Description_: Provides award transactions data. Awards transaction represent specific actions that apply to an award, such as a purchase order. _Note:_ This endpoint is under active development and currently serves contract data only.
    - _Methods_: GET, POST


  * **/v1/transactions/{pk}**
    - _Description_: Provides information about a single transaction. Unlike the transaction list endpoint (`/transactions`), this one returns all available fields instead of the default set.
    - _Methods_: GET, POST


  * **/v1/references/locations/**
    - _Description_: Returns a list of locations. If a location's `recipient_flag` is set to true, it represents the location of award recipients like grantees and contractors. If its `place_of_performance_flag` is true, the location represents the place an award was executed. A single location can represent both a recipient and a place of performance.
    - _Methods_: POST


  * **/v1/references/locations/geocomplete/**
    - _Description_: A structured hierarchy geographical autocomplete. See [Geographical Hierarchy Queries](#geographical-hierarchy-queries) for more information.
    - _Methods_: POST


  * **[/v1/references/agency/](https://api.usaspending.gov/api/v1/references/agency/)**
    - _Description_: Returns a list of agencies.
    - _Methods_: GET, POST


  * **[/v1/references/agency/autocomplete/](https://api.usaspending.gov/api/v1/references/agency/autocomplete/)**
    - _Description_: Provides a fast endpoint for evaluating autocomplete queries against the agency endpoint.
    - _Methods_: POST


  * **[/v1/submissions/](https://api.usaspending.gov/api/v1/submissions/)**
    - _Description_: Returns metadata about submissions loaded from the DATA Act broker. _Note_: This endpoint is due for a rework in the near future.
    - _Methods_: GET, POST
=======
The currently available endpoints are:
  * **[/v1/accounts/](https://spending-api.us/api/v1/accounts/)**
    - _Description_: Returns all `AppropriationAccountBalances` data. _NB_: This endpoint is due for a rework in the near future
    - _Methods_: GET


  * **[/v1/accounts/tas/](https://spending-api.us/api/v1/accounts/tas/)**
    - _Description_: Returns all `TreasuryAppropriationAccount` data. _NB_: This endpoint is due for a rework in the near future
    - _Methods_: GET


  * **[/v1/awards/](https://spending-api.us/api/v1/awards/)**
    - _Description_: Provides award data, including a list of associated transactions
    - _Methods_: GET, POST


  * **[/v1/awards/autocomplete/](https://spending-api.us/api/v1/awards/autocomplete/)**
      - _Description_: Provides a fast endpoint for evaluating autocomplete queries against the awards endpoint
    - _Methods_: POST


  * **[/v1/transactions/](https://spending-api.us/api/v1/transactions/)**
    - _Description_: Provides award transactions data **Note:** This endpoint is under active development and currently serves contract data only
    - _Methods_: POST


  * **[/v1/references/locations/](https://spending-api.us/api/v1/references/locations/)**
    - _Description_: Returns all `Location` data.
    - _Methods_: POST


  * **[/v1/references/locations/geocomplete](https://spending-api.us/api/v1/references/locations/geocomplete/)**
    - _Description_: A structured hierarchy geographical autocomplete. See [Geographical Hierarchy Queries](#geographical-hierarchy-queries) for more information
    - _Methods_: POST


  * **[/v1/references/agency/](https://spending-api.us/api/v1/references/agency/)**
    - _Description_: Provides agency data
    - _Methods_: POST


  * **[/v1/references/agency/autocomplete/](https://spending-api.us/api/v1/references/agency/autocomplete/)**
    - _Description_: Provides a fast endpoint for evaluating autocomplete queries against the agency endpoint
    - _Methods_: POST



  * **[/v1/submissions/](https://spending-api.us/api/v1/submissions/)**
    - _Description_: Returns all `SubmissionAttributes` data. _NB_: This endpoint is due for a rework in the near future
    - _Methods_: GET
>>>>>>> e8ea3a67

#### Summary Endpoints and Methods <a name="summary-endpoints-and-methods"></a>
Summarized data is available for some of the endpoints listed above:

<<<<<<< HEAD
* **/v1/awards/total/**
* **/v1/transactions/total/**
=======
* **[/v1/awards/total/](https://spending-api.us/api/v1/awards/total/)**
* **[/v1/transactions/total/](https://spending-api.us/api/v1/transactions/total/)**
>>>>>>> e8ea3a67
* more coming soon

You can get summarized data via a `POST` request that specifies:

* `field`: the field to be summarized
* `aggregate`: the aggregate function to use when summarizing the data (defaults to `sum`; `avg`, `count`, `min`, and `max` are also supported)
* `group`: the field to group by (optional; if not specified, data will be summarized across all objects)
* `date_part`: applies only when `group` is a data field and specifies which part of the date to group by; `year`, `month`, and `day` are currently supported, and `quarter` is coming soon

Requests to the summary endpoints can also contain the `filters` parameters as described in [POST Requests](#post-requests). **Note:** If you're filtering the data, the filters are applied before the data is summarized.

The `results` portion of the response will contain:

* `item`: the value of the field in the request's `group` parameter (if the request did not supply `group`, `item` will not be included)
* `aggregate`: the summarized data

To order the response by the items being returned via the `group` parameter, you can specify an `order` in the request: `"order": ["item"]`.

For example, to request the yearly sum of obligated dollars across transactions for award types "B" and "C" (_i.e._, purchase orders and delivery orders) and to ensure that the response is ordered by year:

```json
{
    "field": "federal_action_obligation",
    "group": "action_date",
    "date_part": "year",
    "aggregate": "sum",
    "order": ["item"],
    "filters": [
        {
            "field": "type",
            "operation": "in",
            "value": ["A", "B", "C", "D"]
        }
     ]
}
```

Response:

```json
{
  "total_metadata": {
    "count": 2
  },
  "page_metadata": {
    "page_number": 1,
    "num_pages": 1,
    "count": 2
  },
  "results": [
    {
      "item": "2015",
      "aggregate": "44948.00"
    },
    {
      "item": "2016",
      "aggregate": "1621763.83"
    }
  ]
}
```

#### Pagination <a name="pagination"></a>
To control the number of items returned on a single "page" of a request or to request a specific page number, use the following URL parameters:

* `page` - specifies the page of results to return. The default is 1.
* `limit` - specifies the maximum number of items to return in a response page. The default is 100.

For example, the following request will limit the awards on a single page to 20 and will return page 5 of the results:

`/v1/awards/?page=5&limit=20`

#### GET Requests <a name="get-requests"></a>
GET requests support simple equality filters for fields in the underlying data model. These can be specified by attaching field value pairs to the endpoint as URL parameters:

`/v1/awards?type=B`

Field names support Django's foreign key traversal; for more details on this see `field` in [POST Requests](#post-requests). For example:

`/v1/awards/?type=B&awarding_agency__toptier_agency__cgac_code=073`

#### POST Requests <a name="post-requests"></a>
The structure of the post request allows for a flexible and complex query.

#### Body (JSON)
Below is an example body for the `/v1/awards/?page=1&limit=200` POST request. The API expects the content in JSON format, so the requests's content-type header should be set to `application/json`.

```
{
    "verbose": true,
    "order": ["recipient__location__location_state_code", "-recipient__recipient_name"],
    "fields": ["fain", "total_obligation"],
    "exclude": ["recipient"],
    "filters": [
      {
        "field": "piid",
        "operation": "equals",
        "value": "SBAHQ16M0163"
      },
      {
        "combine_method": "OR",
        "filters": [ . . . ]
      }
    ]
}
```

#### Options

* `exclude` - _Optional_ - What fields to exclude from the return. Must be a list.
* `fields` - _Optional_ - What fields to return. Must be a list. Omitting this will return all fields.
* `order` - _Optional_ - Specify the ordering of the results. This should _always_ be a list, even if it is only of length one. It will order by the first entry, then the second, then the third, and so on in order. This defaults to ascending. To get descending order, put a `-` in front of the field name. For example, to sort descending on `awarding_agency__name`, put `-awarding_agency__name` in the list.
* `verbose` - _Optional_ - Endpoints that return lists of items (`/awards/` and `/accounts/`, for example) return a default list of fields. To instead return all fields, set this value to `true`. Note that you can also use the `fields` and `exclude` options to override the default field list. Default: false.
* `filters` - _Optional_ - An array of objects specifying how to filter the dataset. When multiple filters are specified in the root list, they will be joined via _and_
  * `field` - A string specifying the field to compare the value to. This supports Django's foreign key relationship traversal; therefore, `funding_agency__fpds_code` will filter on the field `fpds_code` for the referenced object stored in `funding_agency`.
  * `operation` - The operation to use to compare the field to the value. Some operations place requirements upon the data type in the values parameter, noted below. To negate an operation, use `not_`. For example, `not_equals` or `not_in`. The options for this field are:
    * `equals` - Evaluates the equality of the value with that stored in the field
      ```
      {
        "field": "fain",
        "operation": "equals",
        "value": "1234567"
      }
      ```
    * `less_than` - Evaluates whether the value stored in the field is less than the value specified in the filter
    ```
    {
      "field": "total_obligation",
      "operation": "less_than",
      "value": 2000
    }
    ```
    * `less_than_or_equal` - As `less_than`, but inclusive
    ```
    {
      "field": "total_obligation",
      "operation": "less_than_or_equal",
      "value": 100000
    }
    ```
    * `greater_than` - Evaluates whether the value stored in the field is greater than the value specified in the filter
    ```
    {
      "field": "total_obligation",
      "operation": "greater_than",
      "value": 3.50
    }
    ```
    * `greater_than_or_equal` - As `greater_than`, but inclusive
    ```
    {
      "field": "total_obligation",
      "operation": "greater_than_or_equal",
      "value": 20
    }
    ```
    * `in` - Evaluates if the value stored in the field is any of the values specified in the value parameter. `value` must be an array of values
    ```
    {
      "field": "recipient__name",
      "operation": "in",
      "value": [
          "DEPARTMENT OF LABOR",
          "HOUSING AND URBAN DEVELOPMENT",
          "LEXCORP"
        ]
    }
    ```
    * `range` - Evaluates if the value stored in the field is in the range defined by a list specified in the value parameter. `value` must be an array of length two. The first value in the array will be treated as the start of the range.
    ```
    {
      "field": "total_obligation",
      "operation": "range",
      "value": [250000, 1000000]
    }
    ```
    * `contains` - A case-insensitive containment test
    ```
    {
      "field": "recipient__name",
      "operation": "contains",
      "value": "BOEING"
    }
    ```
    * `is_null` - Evaluates if the field is null or not null. `value` must be either `true` or `false`
    ```
    {
      "field": "awarding_agency",
      "operation": "is_null",
      "value": false
    }
    ```
    * `search` - Executes a full text search on the specified field or fields
    ```
    {
      "field": "awarding_agency__name",
      "operation": "search",
      "value": "congress"
    }
    ```
    **_or_**
    ```
    {
      "field": ["awarding_agency__name", "recipient__name"]
      "operation": "search",
      "value": "treasury"
    }
    ```
    * `fy` - Evaluates if the field (generally should be a datetime field) falls within the federal fiscal year specified as `value`. `value` should be a 4-digit integer specifying the fiscal year. An example of a fiscal year is FY 2017 which runs from October 1st 2016 to September 30th 2017. Does not need `value_format` as it is assumed.
    ```
    {
      "field": "date_signed",
      "operation": "fy",
      "value": 2017
    }
    ```
    * `range_intersect` - Evaluates if the range defined by a two-field list intersects with the range defined
    by the two length array `value`. `value` can be a single item _only_ if `value_format` is also set to a
    range converting value. An example of where this is useful is when a contract spans multiple fiscal years, to evaluate whether it overlaps with any one particular fiscal year - that is, the range defined by `period_of_performance_start` to `period_of_performance_end` intersects with the fiscal year.

    For example, if your `field` parameter defines a range as `[3,5]` then the following ranges will intersect:
      * `[2,3]` - As the 3 overlaps
      * `[4,4]` - As the entire range is contained within another
      * `[0,100]` - As the entire range is contained within another
      * `[5,10]` - As the 5 overlaps

    Mathematically speaking, ranges will intersect as long as there exists some value `C` such that `r1 <= C <= r2` and `f1 <= C <= f2`
    ```
    {
      "field": ["create_date", "update_date"],
      "operation": "range_intersect",
      "value": ["2016-11-01", "2016-11-02"]
    }
    ```
    **_or_**
    ```
    {
      "field": ["create_date", "update_date"],
      "operation": "range_intersect",
      "value": 2017,
      "value_format": "fy"
    }
    ```
  * `value` - Specifies the value to compare the field against. Some operations require specific datatypes for the value, and they are documented in the `operation` section.
  * `value_format` - Specifies the format for the value. Only used in some operations where noted. Valid choices are enumerated below
    * `fy` - Treats a single value as a fiscal year range
  * `combine_method` - This is a special field which modifies how the filter behaves. When `combine_method` is specified, the only other allowed parameter on the filter is `filters` which should contain an array of filter objects. The `combine_method` will be used to logically join the filters in this list. Options are `AND` or `OR`.
  ```
  {
			"combine_method": "OR",
			"filters": [
				{
					"field": "funding_agency__fpds_code",
					"operation": "equals",
					"value": "0300"

				},
				{
					"field": "awarding_agency__fpds_code",
					"operation": "in",
					"value": ["0300", "0500"]

				}
				]

	}
  ```

#### Response (JSON)
The response object structure is the same whether you are making a GET or a POST request. The only difference is the data objects contained within the results parameter. An example of a response from `/v1/awards/` can be found below

```
{
  "page_metadata": {
    "page_number": 1,
    "num_pages": 26,
    "count": 1
  },
  "total_metadata": {
    "count": 26
  },
  "results": [
    {
      "id": 47950,
      "type": "05",
      "type_description": "Cooperative Agreement",
      "piid": null,
      "fain": "SBAHQ15J0005",
      "uri": null,
      "total_obligation": "15000.00",
      "total_outlay": null,
      "date_signed": "2016-09-20",
      "description": "FY 15 7J",
      "period_of_performance_start_date": "2015-09-30",
      "period_of_performance_current_end_date": "2016-12-28",
      "awarding_agency": {
        "toptier_agency": {
          "cgac_code": "073",
          "fpds_code": "7300",
          "name": "SMALL BUSINESS ADMINISTRATION"
        },
        "subtier_agency": {
          "subtier_code": "7300",
          "name": "SMALL BUSINESS ADMINISTRATION"
        },
        "office_agency": null
      },
      "funding_agency": {
        "toptier_agency": {
          "cgac_code": "073",
          "fpds_code": "7300",
          "name": "SMALL BUSINESS ADMINISTRATION"
        },
        "subtier_agency": {
          "subtier_code": "7300",
          "name": "SMALL BUSINESS ADMINISTRATION"
        },
        "office_agency": null
      },
      "recipient": {
        "legal_entity_id": 799999094,
        "ultimate_parent_legal_entity_id": null,
        "recipient_name": "PROJECT SOLUTIONS, INC.",
        "business_types": "Q",
        "location": {
          "location_country_name": "UNITED STATES",
          "location_state_code": "SD",
          "location_state_name": "South Dakota",
          "location_city_name": "Rapid City",
          "location_address_line1": "3022 W Saint Louis St",
          "location_address_line2": null,
          "location_address_line3": null,
          "location_zip5": "57702",
          "location_foreign_postal_code": null,
          "location_foreign_province": null,
          "location_foreign_city_name": null,
          "location_country_code": "USA"
        }
      },
      "place_of_performance": 18,
      "procurement_set": [],
      "financialassistanceaward_set": [
        {
          "type": "05",
          "action_date": "2016-09-20",
          "federal_action_obligation": "8901.33",
          "modification_number": "0003:560400DB",
          "description": "FY 15 7J",
          "cfda_number": "59.007",
          "cfda_title": "7(j) Technical Assistance",
          "face_value_loan_guarantee": null,
          "original_loan_subsidy_cost": null,
          "update_date": "2017-01-20T21:27:59.580606Z"
        },
        {
          "type": "05",
          "action_date": "2016-09-20",
          "federal_action_obligation": "6098.67",
          "modification_number": "0003:670400DB",
          "description": "FY 15 7J",
          "cfda_number": "59.007",
          "cfda_title": "7(j) Technical Assistance",
          "face_value_loan_guarantee": null,
          "original_loan_subsidy_cost": null,
          "update_date": "2017-01-20T21:27:59.531692Z"
        }
      ]
    }
  ]
}
```

### Response Description
The response has three functional parts:
  * `page_metadata` - Includes data about the pagination and any page-level metadata specific to the endpoint
    * `page_number` - What page is currently being returned
    * `num_page` - The number of pages available for this set of filters
    * `count` - The length of the `results` array for this page
  * `total_metadata` - Includes data about the total dataset and any dataset-level metadata specific to the endpoint
    * `count` - The total number of items in this dataset, spanning all pages
  * `results` - An array of objects corresponding to the data returned by the specified endpoint. Will _always_ be an array, even if the number of results is only one.


### Autocomplete Queries <a name="autocomplete-queries"></a>
Autocomplete queries currently require the endpoint to have additional handling, as such, only a few have been implemented (notably `/awards/`).

#### Body
```
{
	fields": ["toptier_agency__name", "subtier_agency__name"],
	"value": "DEFENSE",
	"mode": "contains",
    "limit": 100,
    "matched_objects": true
}
```
#### Options
  * `fields` - A list of fields to be searched for autocomplete. This allows for foreign key traversal using the usual Django patterns. This should _always_ be a list, even if the length is only one
  * `value` - The value to use as the autocomplete pattern. Typically a string, but could be a number in uncommon circumstances. The search will currently _always_ be case insensitive
  * `mode` - _Optional_ - The search mode. Options available are:
    * `contains` - Matches if the field's value contains the specified value
    * `startswith` - Matches if the field's value starts with the specified value
  * `matched_objects` - _Optional_ - Boolean value specifying whether or not to return matching data objects. Default: false
  * `limit` - _Optional_ - Limits the number of query matches. Defaults to 10.

#### Response
```
{
  "results": {
    "toptier_agency__name": [
      "DEFENSE NUCLEAR FACILITIES SAFETY BOARD",
      "DEPT OF DEFENSE"
    ],
    "subtier_agency__name": [
      "DEFENSE NUCLEAR FACILITIES SAFETY BOARD",
      "DEFENSE HUMAN RESOURCES ACTIVITY",
      "DEPT OF DEFENSE",
      "DEFENSE THREAT REDUCTION AGENCY (DTRA)",
      "ASSISTANT SECRETARY FOR DEFENSE PROGRAMS"
    ]
  },
  "counts": {
    "toptier_agency__name": 2,
    "subtier_agency__name": 5
  },
  "matched_objects": {
    "toptier_agency__name": [
      {
        "toptier_agency": {
          "cgac_code": "097",
          "fpds_code": "9700",
          "name": "DEPT OF DEFENSE"
        },
        "subtier_agency": {
          "subtier_code": "97JC",
          "name": "MISSILE DEFENSE AGENCY (MDA)"
        },
        "office_agency": null
      },

       . . .

      {
        "toptier_agency": {
          "cgac_code": "097",
          "fpds_code": "9700",
          "name": "DEPT OF DEFENSE"
        },
        "subtier_agency": {
          "subtier_code": "97F7",
          "name": "JOINT IMPROVISED EXPLOSIVE DEVICE DEFEAT ORGANIZATION (JIEDDO)"
        },
        "office_agency": null
      }
    ],
    "subtier_agency__name": [
      {
        "toptier_agency": {
          "cgac_code": "089",
          "fpds_code": "8900",
          "name": "ENERGY, DEPARTMENT OF"
        },
        "subtier_agency": {
          "subtier_code": "8925",
          "name": "ASSISTANT SECRETARY FOR DEFENSE PROGRAMS"
        },
        "office_agency": null
      },

      . . .

      {
        "toptier_agency": {
          "cgac_code": "097",
          "fpds_code": "9700",
          "name": "DEPT OF DEFENSE"
        },
        "subtier_agency": {
          "subtier_code": "9700",
          "name": "DEPT OF DEFENSE"
        },
        "office_agency": null
      }
    ]
  }
}
```
#### Response Description
  * `results` - The actual results. For each field search, will contain a list of all unique values matching the requested value and mode
  * `counts` - Contains the length of each array in the results object
  * `matched_objects` - Only exists if `matched_objects` was specified in the request. An object broken up by specified `fields` with matching objects from the autocomplete query stored in arrays.

### Geographical Hierarchy Queries <a name="geographical-hierarchy-queries"></a>
This is a special type of autocomplete query which allows users to search for geographical locations in a hierarchy.

#### Body
```
{
  "value": "u",
  "mode": "startswith",
  "scope": "domestic",
  "usage": "recipient"
}
```

#### Body Description
  * `value` - The value to use as the autocomplete pattern. The search will currently _always_ be case insensitive
  * `mode` - _Optional_ -The search mode. Options available are:
    * `contains` - Matches if the field's value contains the specified value. This is the default behavior
    * `startswith` - Matches if the field's value starts with the specified value
  * `scope` - _Optional_ - The scope of the search. Options available are:
    * `domestic` - Matches only entries with the United States as the `location_country_code`
    * `foreign` - Matches only entries where the `location_country_code` is _not_ the United States
    * `all` - Matches any location entry. This is the default behavior
  * `usage` - _Optional_ - The usage of the search. Options available are:
    * `recipient` - Matches only entries where the location is used as a recipient location
    * `place_of_performance` - Matches only entries where the location is used as a place of performance
    * `all` - Matches all locations. This is the default behavior

#### Response
```
[
  {
    "place_type": "STATE",
    "parent": "UNITED STATES",
    "matched_ids": [
      9,
      10
    ],
    "place": "Utah"
  },
  {
    "place_type": "COUNTRY",
    "parent": "USA",
    "matched_ids": [
      7,
      5,
      3,
      9,
      1,
      8,
      6,
      4,
      10,
      2
    ],
    "place": "UNITED STATES"
  },
  {
    "place_type": "STATE",
    "parent": "UNITED STATES",
    "matched_ids": [
      9
    ],
    "place": "UT"
  }
  ```
#### Response Description
  * `place` - The value of the place. e.g. A country's name, or a county name, etc.
  * `matched_ids` - An array of `location_id`s that match the given data. This can be used to look up awards, recipients, or other data by requesting these ids
  * `place_type` - The type of place. Options are:
    * `CONGRESSIONAL DISTRICT` - These are searched using the pattern `XX-##` where `XX` designates a state code, and `##` designates the district number. For example, `VA-06` is district `06` in Virginia
    * `COUNTRY`
    * `CITY`
    * `COUNTY`
    * `STATE`
    * `ZIP`
    * `POSTAL CODE` - Used for foreign postal codes
    * `PROVINCE`
  * `parent` - The parent of the object, in a logical hierarchy. The parents for each type are listed below:
    * `CONGRESSIONAL DISTRICT` - Will specify the parent as the state containing the district
    * `COUNTRY` - Will specify the parent as the country code for reference purposes
    * `CITY` - Will specify the state the city is in for domestic cities, or the country for foreign cities
    * `COUNTY` - Will specify the state the the city is in for domestic cities
    * `STATE` - Will specify the country the state is in
    * `ZIP` - Will specify the state the zip code falls in. If a zip code falls in multiple states, two results will be generated
    * `POSTAL CODE` - Will specify the country the postal code falls in
    * `PROVINCE` - Will specify the country the province is in<|MERGE_RESOLUTION|>--- conflicted
+++ resolved
@@ -38,20 +38,19 @@
 Data endpoints are split by payload into POST and GET methods. In general, the format of a request and response will remain the same between endpoints.
 
 #### Endpoints and Methods <a name="endpoints-and-methods"></a>
-<<<<<<< HEAD
 The currently available endpoints are listed below. To reduce unnecessary data transfer, most return a default set of information about the items being requested. To override the default field list, use the `fields`, `exclude`, and `verbose` options (see [POST Requests](#post-requests) for more information).
 
-  * **[/v1/accounts/](https://api.usaspending.gov/api/v1/accounts/)**
+  * **[/v1/accounts/](https://spending-api.us/api/v1/accounts/)**
     - _Description_: Provides financial information by appropriations account. Financial information is data such as total budget authority, outlays, obligations, and unobligated balance. _Note_: This endpoint is due for a rework in the near future.
     - _Methods_: GET, POST
 
 
-  * **[/v1/accounts/tas/](https://api.usaspending.gov/api/v1/accounts/tas/)**
+  * **[/v1/accounts/tas/](https://spending-api.us/api/v1/accounts/tas/)**
     - _Description_: Returns a list of appropriations accounts, including the account name, Treasury Account Symbol (TAS) components, the associated budget function, and the corresponding agency information. _Note_: This endpoint is due for a rework in the near future.
     - _Methods_: GET, POST
 
 
-  * **[/v1/awards/](https://api.usaspending.gov/api/v1/awards/)**
+  * **[/v1/awards/](https://spending-api.us/api/v1/awards/)**
     - _Description_: Provides a list of awards, including a list of associated transactions. Award data pertains to grants, loans, direct payments to individuals, and contracts.
     - _Methods_: GET, POST
 
@@ -66,7 +65,7 @@
     - _Methods_: POST
 
 
-  * **[/v1/transactions/](https://api.usaspending.gov/api/v1/transactions/)**
+  * **[/v1/transactions/](https://spending-api.us/api/v1/transactions/)**
     - _Description_: Provides award transactions data. Awards transaction represent specific actions that apply to an award, such as a purchase order. _Note:_ This endpoint is under active development and currently serves contract data only.
     - _Methods_: GET, POST
 
@@ -86,82 +85,26 @@
     - _Methods_: POST
 
 
-  * **[/v1/references/agency/](https://api.usaspending.gov/api/v1/references/agency/)**
+  * **[/v1/references/agency/](https://spending-api.us/api/v1/references/agency/)**
     - _Description_: Returns a list of agencies.
     - _Methods_: GET, POST
 
 
-  * **[/v1/references/agency/autocomplete/](https://api.usaspending.gov/api/v1/references/agency/autocomplete/)**
+  * **[/v1/references/agency/autocomplete/](https://spending-api.us/api/v1/references/agency/autocomplete/)**
     - _Description_: Provides a fast endpoint for evaluating autocomplete queries against the agency endpoint.
     - _Methods_: POST
 
 
-  * **[/v1/submissions/](https://api.usaspending.gov/api/v1/submissions/)**
+  * **[/v1/submissions/](https://spending-api.us/api/v1/submissions/)**
     - _Description_: Returns metadata about submissions loaded from the DATA Act broker. _Note_: This endpoint is due for a rework in the near future.
     - _Methods_: GET, POST
-=======
-The currently available endpoints are:
-  * **[/v1/accounts/](https://spending-api.us/api/v1/accounts/)**
-    - _Description_: Returns all `AppropriationAccountBalances` data. _NB_: This endpoint is due for a rework in the near future
-    - _Methods_: GET
-
-
-  * **[/v1/accounts/tas/](https://spending-api.us/api/v1/accounts/tas/)**
-    - _Description_: Returns all `TreasuryAppropriationAccount` data. _NB_: This endpoint is due for a rework in the near future
-    - _Methods_: GET
-
-
-  * **[/v1/awards/](https://spending-api.us/api/v1/awards/)**
-    - _Description_: Provides award data, including a list of associated transactions
-    - _Methods_: GET, POST
-
-
-  * **[/v1/awards/autocomplete/](https://spending-api.us/api/v1/awards/autocomplete/)**
-      - _Description_: Provides a fast endpoint for evaluating autocomplete queries against the awards endpoint
-    - _Methods_: POST
-
-
-  * **[/v1/transactions/](https://spending-api.us/api/v1/transactions/)**
-    - _Description_: Provides award transactions data **Note:** This endpoint is under active development and currently serves contract data only
-    - _Methods_: POST
-
-
-  * **[/v1/references/locations/](https://spending-api.us/api/v1/references/locations/)**
-    - _Description_: Returns all `Location` data.
-    - _Methods_: POST
-
-
-  * **[/v1/references/locations/geocomplete](https://spending-api.us/api/v1/references/locations/geocomplete/)**
-    - _Description_: A structured hierarchy geographical autocomplete. See [Geographical Hierarchy Queries](#geographical-hierarchy-queries) for more information
-    - _Methods_: POST
-
-
-  * **[/v1/references/agency/](https://spending-api.us/api/v1/references/agency/)**
-    - _Description_: Provides agency data
-    - _Methods_: POST
-
-
-  * **[/v1/references/agency/autocomplete/](https://spending-api.us/api/v1/references/agency/autocomplete/)**
-    - _Description_: Provides a fast endpoint for evaluating autocomplete queries against the agency endpoint
-    - _Methods_: POST
-
-
-
-  * **[/v1/submissions/](https://spending-api.us/api/v1/submissions/)**
-    - _Description_: Returns all `SubmissionAttributes` data. _NB_: This endpoint is due for a rework in the near future
-    - _Methods_: GET
->>>>>>> e8ea3a67
+
 
 #### Summary Endpoints and Methods <a name="summary-endpoints-and-methods"></a>
 Summarized data is available for some of the endpoints listed above:
 
-<<<<<<< HEAD
 * **/v1/awards/total/**
 * **/v1/transactions/total/**
-=======
-* **[/v1/awards/total/](https://spending-api.us/api/v1/awards/total/)**
-* **[/v1/transactions/total/](https://spending-api.us/api/v1/transactions/total/)**
->>>>>>> e8ea3a67
 * more coming soon
 
 You can get summarized data via a `POST` request that specifies:
