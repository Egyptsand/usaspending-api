--- conflicted
+++ resolved
@@ -27,19 +27,11 @@
         uniquity, otherwise, we may end up with aliases representing more
         than one index which may throw off our search results.
         """
-<<<<<<< HEAD
-        self.type = index_type
-        self.index_name = self._generate_index_name()
-        self.alias_prefix = self.index_name
-        self.client = Elasticsearch([settings.ES_HOSTNAME], timeout=settings.ES_TIMEOUT)
-        self.template = retrieve_index_template("{}_template".format(self.type[:-1]))
-=======
         self.index_type = index_type
         self.index_name = self._generate_index_name()
         self.alias_prefix = self.index_name
         self.client = Elasticsearch([settings.ES_HOSTNAME], timeout=settings.ES_TIMEOUT)
         self.template = retrieve_index_template("{}_template".format(self.index_type[:-1]))
->>>>>>> e6f1b730
         self.mappings = json.loads(self.template)["mappings"]
         self.doc_type = str(list(self.mappings.keys())[0])
 
@@ -53,15 +45,9 @@
         for the index, and add contents.
         """
         self.delete_index()
-<<<<<<< HEAD
-        self._refresh_materialized_views(self.type)
-        self.client.indices.create(self.index_name, self.template)
-        create_aliases(self.client, self.index_name, self.type, True)
-=======
         self._refresh_materialized_views(self.index_type)
         self.client.indices.create(self.index_name, self.template)
         create_aliases(self.client, self.index_name, self.index_type, True)
->>>>>>> e6f1b730
         self._add_contents()
 
     def _add_contents(self):
@@ -69,19 +55,11 @@
         Get all of the transactions presented in the view and stuff them into the Elasticsearch index.
         The view is only needed to load the transactions into Elasticsearch so it is dropped after each use.
         """
-<<<<<<< HEAD
-        view_sql_file = "award_delta_view.sql" if self.type == "awards" else "transaction_delta_view.sql"
-        view_sql = open(str(settings.APP_DIR / "database_scripts" / "etl" / view_sql_file), "r").read()
-        with connection.cursor() as cursor:
-            cursor.execute(view_sql)
-            if self.type == "transactions":
-=======
         view_sql_file = "award_delta_view.sql" if self.index_type == "awards" else "transaction_delta_view.sql"
         view_sql = open(str(settings.APP_DIR / "database_scripts" / "etl" / view_sql_file), "r").read()
         with connection.cursor() as cursor:
             cursor.execute(view_sql)
             if self.index_type == "transactions":
->>>>>>> e6f1b730
                 view_name = settings.ES_TRANSACTIONS_ETL_VIEW_NAME
             else:
                 view_name = settings.ES_AWARDS_ETL_VIEW_NAME
@@ -89,15 +67,6 @@
             transactions = ordered_dictionary_fetcher(cursor)
             cursor.execute(f"DROP VIEW {view_name};")
 
-<<<<<<< HEAD
-            for transaction in transactions:
-                self.client.index(
-                    self.index_name,
-                    self.doc_type,
-                    json.dumps(transaction, cls=DjangoJSONEncoder),
-                    transaction["{}_id".format(self.type[:-1])],
-                )
-=======
         for transaction in transactions:
             self.client.index(
                 self.index_name,
@@ -105,27 +74,18 @@
                 json.dumps(transaction, cls=DjangoJSONEncoder),
                 transaction["{}_id".format(self.index_type[:-1])],
             )
->>>>>>> e6f1b730
         # Force newly added documents to become searchable.
         self.client.indices.refresh(self.index_name)
 
     @staticmethod
-<<<<<<< HEAD
-    def _refresh_materialized_views(type):
-=======
     def _refresh_materialized_views(index_type):
->>>>>>> e6f1b730
         """
         This materialized view is used by the es etl view, so
         we will need to refresh it in order for the view to see
         changes to the underlying tables.
         """
         with connection.cursor() as cursor:
-<<<<<<< HEAD
-            if type == "transactions":
-=======
             if index_type == "transactions":
->>>>>>> e6f1b730
                 cursor.execute("REFRESH MATERIALIZED VIEW universal_transaction_matview;")
             else:
                 cursor.execute("REFRESH MATERIALIZED VIEW mv_contract_award_search;")
