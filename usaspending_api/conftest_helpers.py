--- conflicted
+++ resolved
@@ -15,17 +15,13 @@
 )
 from usaspending_api.common.helpers.sql_helpers import ordered_dictionary_fetcher
 from usaspending_api.common.helpers.text_helpers import generate_random_string
-<<<<<<< HEAD
 from usaspending_api.etl.elasticsearch_loader_helpers import (
-    create_aliases,
+    create_award_type_aliases,
+    load_data,
+    TaskSpec,
+    transform_award_data,
     transform_transaction_data,
-    transform_award_data,
-    load_data,
 )
-from usaspending_api.etl.elasticsearch_loader_helpers.utilities import TaskSpec
-=======
-from usaspending_api.etl.elasticsearch_loader_helpers import create_award_type_aliases
->>>>>>> d7517f20
 from usaspending_api.etl.management.commands.es_configure import retrieve_index_template
 
 
