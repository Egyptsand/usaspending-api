<<<<<<< HEAD
import logging

from django.conf import settings
from django.db.models import Q
from itertools import chain
from typing import Optional, List

from usaspending_api.awards.models.temp import TempEsTransactionHit, TempEsTransactionHitManager, DEFAULT_CHUNK_SIZE
from usaspending_api.common.elasticsearch.client import es_client_query, es_scan
=======
from django.db.models import Q

>>>>>>> b949a6f8
from usaspending_api.common.exceptions import InvalidParameterException
from usaspending_api.common.helpers.dict_helpers import upper_case_dict_values

<<<<<<< HEAD
logger = logging.getLogger(__name__)
=======
ALL_FOREIGN_COUNTRIES = "FOREIGN"
>>>>>>> b949a6f8


def geocode_filter_locations(scope: str, values: list, use_matview: bool = False) -> Q:
    """
    Function filter querysets on location table
    scope- place of performance or recipient location mappings
    values- array of location requests
    returns queryset
    """
    or_queryset = Q()

    # Accounts for differences between matview queries and regular queries
    q_str, country_code = return_query_string(use_matview)

    # creates a dictionary with all of the locations organized by country
    # Counties and congressional districts are nested under state codes
    nested_values = create_nested_object(values)

    # In this for-loop a django Q filter object is created from the python dict
    for country, state_zip in nested_values.items():
        country_qs = None
        if country != ALL_FOREIGN_COUNTRIES:
            country_qs = Q(**{q_str.format(scope, country_code) + "__exact": country})
        state_qs = Q()

        for state_zip_key, location_values in state_zip.items():

            if state_zip_key == "city":
                state_inner_qs = Q(**{q_str.format(scope, "city_name") + "__in": location_values})
            elif state_zip_key == "zip":
                state_inner_qs = Q(**{q_str.format(scope, "zip5") + "__in": location_values})
            else:
                state_inner_qs = Q(**{q_str.format(scope, "state_code") + "__exact": state_zip_key.upper()})
                county_qs = Q()
                district_qs = Q()
                city_qs = Q()

                if location_values["county"]:
                    county_qs = Q(**{q_str.format(scope, "county_code") + "__in": location_values["county"]})
                if location_values["district"]:
                    district_qs = Q(**{q_str.format(scope, "congressional_code") + "__in": location_values["district"]})
                if location_values["city"]:
                    city_qs = Q(**{q_str.format(scope, "city_name") + "__in": location_values["city"]})
                state_inner_qs &= county_qs | district_qs | city_qs

            state_qs |= state_inner_qs
        if country_qs:
            or_queryset |= country_qs & state_qs
        else:
            or_queryset |= state_qs
    return or_queryset


def validate_location_keys(values):
    """ Validate that the keys provided are sufficient and match properly. """
    for v in values:
        if ("country" not in v) or (("district" in v or "county" in v) and "state" not in v):
            location_error_handling(v.keys())


def create_nested_object(values):
    """ Makes sure keys provided are valid """
    validate_location_keys(values)

    nested_locations = {}
    for v in values:
        upper_case_dict_values(v)
        city = v.get("city")
        country = v.get("country")
        county = v.get("county")
        district = v.get("district")
        state = v.get("state")
        zip = v.get("zip")
        # First level in location filtering in country
        # All location requests must have a country otherwise there will be a key error
        if nested_locations.get(country) is None:
            nested_locations[country] = {}

        # Initialize the list
        if zip and not nested_locations[country].get("zip"):
            nested_locations[country]["zip"] = []

        if city and not nested_locations[country].get("city"):
            nested_locations[country]["city"] = []

        # Second level of filtering is zip and state
        # Requests must have a country+zip or country+state combination
        if zip:
            # Appending zips so we don't overwrite
            nested_locations[country]["zip"].append(zip)

        # If we have a state, add it to the list
        if state and nested_locations[country].get(state) is None:
            nested_locations[country][state] = {"county": [], "district": [], "city": []}

        # Based on previous checks, there will always be a state if either of these exist
        if county:
            nested_locations[country][state]["county"].extend(get_fields_list("county", county))

        if district:
            nested_locations[country][state]["district"].extend(get_fields_list("district", district))

        if city and state:
            nested_locations[country][state]["city"].append(city)
        elif city:
            nested_locations[country]["city"].append(city)

    return nested_locations


def location_error_handling(fields):
    """ Raise the relevant error for location keys. """
    # Request must have country, and can only have 3 fields, and must have state if there is county or district
    if "country" not in fields:
        raise InvalidParameterException("Invalid filter:  Missing necessary location field: country.")

    if "state" not in fields and ("county" in fields or "district" in fields):
        raise InvalidParameterException("Invalid filter:  Missing necessary location field: state.")


def get_fields_list(scope, field_value):
    """ List of values to search for; `field_value`, plus possibly variants on it """
    if scope in ["congressional_code", "county_code"]:
        try:
            # Congressional and county codes are not uniform and contain multiple variables
            # In the location table Ex congressional code (01): '01', '1.0', '1'
            return [str(int(field_value)), field_value, str(float(field_value))]
        except ValueError:
            # if filter causes an error when casting to a float or integer
            # Example: 'ZZ' for an area without a congressional code
            pass
    return [field_value]


def return_query_string(use_matview: bool) -> tuple:
    """ Returns query strings based upon if the queryset is for a normalized or de-normalized model """

    if use_matview:  # de-normalized
        # Queries going through the references_location table will not require a join
        # Example "pop__county_code"
        q_str = "{0}_{1}"
        country_code_col = "country_code"  # Matviews use country_code ex: pop_country_code
    else:
        # Queries going through the references_location table will require a join in the filter
        # Example "place_of_performance__county_code"
        q_str = "{0}__{1}"
        country_code_col = "location_country_code"  # References_location table uses the col location_country_code

<<<<<<< HEAD
    if matching_awards:
        result_queryset = Q(**{desired_id_field + "__in": matching_awards})
    return result_queryset


def get_record_ids_by_city(
    scope: str, desired_id_field: str, city: str, country_code: str, state_code: Optional[str] = None
) -> list:
    """
    Craft an elasticsearch query to return award ids by city or an empty list
    if there were no matches.
    """

    # Search using a "filter" instead of a "query" to leverage ES caching
    query = {
        "bool": {
            "must": [
                {"match": {"{}_city_name.keyword".format(scope): es_sanitize(city).upper()}},
                {"match": {"{}_country_code".format(scope): es_sanitize(country_code)}},
            ]
        }
    }
    if state_code:
        # If a state was provided, include it in the filter to limit hits
        query["bool"]["must"].append({"match": {"{}_state_code".format(scope): es_sanitize(state_code).upper()}})

    search_body = {
        "_source": [desired_id_field],
        "size": 0,
        "query": query,
        "aggs": {"id_groups": {"terms": {"field": desired_id_field, "size": 500000}}},
    }

    return elasticsearch_results(search_body)


def build_temp_es_transaction_hits_by_city(scope: str, city: str, country_code: str,
                                           state_code: Optional[str] = None, es_batch_size=10000,
                                           insert_chunk_size=DEFAULT_CHUNK_SIZE):
    hits = page_es_hits_by_city(scope, city, country_code, state_code, page_size=es_batch_size)
    TempEsTransactionHitManager.add_es_hits_orm(hits, chunk_size=insert_chunk_size)


def page_es_hits_by_city(scope: str, city: str, country_code: str,
                         state_code: Optional[str] = None,
                         page_size: int = 10000) -> list:
    """
    Craft an elasticsearch query to return award ids by city or an empty list
    if there were no matches.
    """
    must_criteria = {
        "must": [
            {"match": {"{}_city_name.keyword".format(scope): es_sanitize(city).upper()}},
            {"match": {"{}_country_code".format(scope): es_sanitize(country_code)}},
        ]
    }
    if state_code:
        # If a state was provided, include it in the filter to limit hits
        must_criteria["must"].append({"match": {"{}_state_code".format(scope): es_sanitize(state_code).upper()}})

    # Search using a "filter" instead of a "query" to leverage ES caching
    search_body = {
        "_source": ["award_id", "transaction_id"],
        "size": 0,
        "query": {
            "bool": {
                "filter": {
                    "bool": must_criteria
                }
            }
        }
    }
    paging_strategy = "search_after"
    aggs = _get_city_search_aggregation(paging_strategy, "transaction_id", search_body, page_size)
    if aggs:
        search_body["aggs"] = aggs

    logger.debug("Start streaming Elasticsearch results using paging strategy [{}] for city, state, country "
                 "= {}, {}, {}".format(paging_strategy, city, state_code, country_code))
    yield from _yield_es_hits(paging_strategy, search_body, page_size)


def _yield_es_hits(paging_strategy, search_body, page_size=None):
    if paging_strategy == "search_after":
        search_body["sort"] = search_body["_source"]
        yield from _yield_query_results_with_search_after(page_size, search_body)
    elif paging_strategy == "scroll":
        yield from _yield_query_results_with_scroll(page_size, search_body)
    elif paging_strategy == "partition":
        yield from _yield_query_results_with_partition(search_body)


def _get_city_search_aggregation(paging_strategy, desired_id_field, search_body, page_size=10000):
    if paging_strategy == "search_after" or paging_strategy == "scroll": return {}
    elif paging_strategy == "partition":
        cardinality_agg = {
            "total_hit_count": {
                "cardinality": {
                    "field": desired_id_field
                }
            }
        }
        total_hit_query = search_body.copy()
        total_hit_query["aggs"] = cardinality_agg
        total_hit_result = es_client_query(body=total_hit_query,
                                           index="{}*".format(settings.TRANSACTIONS_INDEX_ROOT),
                                           retries=5)
        total_hit_count = total_hit_result["aggregations"]["total_hit_count"]["value"]
        # +1 to round up the fraction and +1 more because cardinality counts aren't precise.
        num_partitions = (total_hit_count // page_size) + 3

        return {
                "id_groups": {
                    "terms": {
                        "field": desired_id_field,
                        "size": page_size,
                        "include": {
                            "partition": 0,
                            "num_partitions": num_partitions
                        },
                    }
                }
            }
    else:
        raise ValueError("Unrecognized paging strategy")


def _yield_query_results_with_partition(search_body):
    had_values = False
    page_size = search_body["aggs"]["id_groups"]["terms"]["size"]
    num_partitions = search_body["aggs"]["id_groups"]["terms"]["include"]["num_partitions"]
    for partition in range(0, num_partitions):
        search_body["aggs"]["id_groups"]["terms"]["include"]["partition"] = partition
        logger.debug("ES STARTING REQUEST (_search) with body: {}".format(search_body))
        result = es_client_query(body=search_body, index="{}*".format(settings.TRANSACTIONS_INDEX_ROOT), retries=5)
        if result and result["aggregations"]["id_groups"]["buckets"]:
            had_values = True
            logger.debug("ES RECEIVED RESPONSE: Streaming batch of {} "
                         "transaction hits from Elasticsearch".format(page_size))
            yield from (TempEsTransactionHit(award_id=hit["key"],
                                             transaction_id=hit["key"])
                        for hit in result["aggregations"]["id_groups"]["buckets"])
    if not had_values:
        logger.info("No transaction hits from Elasticsearch for search")


def _yield_query_results_with_scroll(page_size, search_body):
    for hit in es_scan(index="{}*".format(settings.TRANSACTIONS_INDEX_ROOT), body=search_body, batch_size=page_size):
        yield TempEsTransactionHit(award_id=hit["_source"]["award_id"],
                                   transaction_id=hit["_source"]["transaction_id"])


def _yield_query_results_with_search_after(page_size, search_body):
    search_after = None
    search_body["size"] = page_size
    while True:
        logger.debug("ES STARTING REQUEST (_search) with body: {}".format(search_body))
        result = es_client_query(body=search_body, index="{}*".format(settings.TRANSACTIONS_INDEX_ROOT), retries=5)
        if result and result["hits"]["total"] and result["hits"]["hits"]:
            logger.debug("ES RECEIVED RESPONSE: Streaming batch of {} "
                         "transaction hits from Elasticsearch".format(page_size))
            yield from (TempEsTransactionHit(award_id=hit["_source"]["award_id"],
                                             transaction_id=hit["_source"]["transaction_id"])
                        for hit in result["hits"]["hits"])
            search_after = result["hits"]["hits"][-1]["sort"]
            search_body["search_after"] = search_after
        else:
            if search_after is None:
                logger.info("No transaction hits from Elasticsearch for search")
            break


def elasticsearch_results(body: dict) -> list:
    """
    Run provided query and return a list of award ids or an empty list if there
    were no hits.
    """
    hits = es_client_query(body=body, index="{}*".format(settings.TRANSACTIONS_INDEX_ROOT), retries=5)

    if hits and hits["hits"]["total"]:
        return [result["key"] for result in hits["aggregations"]["id_groups"]["buckets"]]
    else:
        return []
=======
    return q_str, country_code_col
>>>>>>> b949a6f8
<|MERGE_RESOLUTION|>--- conflicted
+++ resolved
@@ -1,4 +1,3 @@
-<<<<<<< HEAD
 import logging
 
 from django.conf import settings
@@ -8,18 +7,13 @@
 
 from usaspending_api.awards.models.temp import TempEsTransactionHit, TempEsTransactionHitManager, DEFAULT_CHUNK_SIZE
 from usaspending_api.common.elasticsearch.client import es_client_query, es_scan
-=======
 from django.db.models import Q
 
->>>>>>> b949a6f8
 from usaspending_api.common.exceptions import InvalidParameterException
 from usaspending_api.common.helpers.dict_helpers import upper_case_dict_values
 
-<<<<<<< HEAD
 logger = logging.getLogger(__name__)
-=======
 ALL_FOREIGN_COUNTRIES = "FOREIGN"
->>>>>>> b949a6f8
 
 
 def geocode_filter_locations(scope: str, values: list, use_matview: bool = False) -> Q:
@@ -168,7 +162,26 @@
         q_str = "{0}__{1}"
         country_code_col = "location_country_code"  # References_location table uses the col location_country_code
 
-<<<<<<< HEAD
+    return q_str, country_code_col
+
+
+def create_city_name_queryset(
+    scope: str, desired_id_field: str, list_of_cities: list, country_code: str, state_code: Optional[str] = None
+) -> Q:
+    """
+    Given a list of city names and the scope, return a django queryset.
+    scope = "pop" or "recipient_location"
+    list_of_city_names is a list of strings
+    country_code is the country code to limit the query and results from Elasticsearch
+    state_code (optional) is the state code if the search should be limited to that state
+    """
+    matching_awards = set(
+        chain(*[get_record_ids_by_city(
+            scope, desired_id_field, city, country_code, state_code) for city in list_of_cities]
+        )
+    )
+    result_queryset = Q(pk=None)  # If there are no city results in Elasticsearch, use this always falsey Q filter
+
     if matching_awards:
         result_queryset = Q(**{desired_id_field + "__in": matching_awards})
     return result_queryset
@@ -351,7 +364,4 @@
     if hits and hits["hits"]["total"]:
         return [result["key"] for result in hits["aggregations"]["id_groups"]["buckets"]]
     else:
-        return []
-=======
-    return q_str, country_code_col
->>>>>>> b949a6f8
+        return []