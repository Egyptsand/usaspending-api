--- conflicted
+++ resolved
@@ -154,108 +154,4 @@
         q_str = '{0}__{1}'
         country_code_col = 'location_country_code'  # References_location table uses the col location_country_code
 
-<<<<<<< HEAD
-    return q_str, country_code_col
-=======
-    return q_str, country_code_col
-
-
-def create_city_name_queryset(
-    scope: str, desired_id_field: str, list_of_cities: list, country_code: str, state_code: Optional[str] = None
-) -> Q:
-    """
-    Given a list of city names and the scope, return a django queryset.
-    scope = "pop" or "recipient_location"
-    list_of_city_names is a list of strings
-    country_code is the country code to limit the query and results from Elasticsearch
-    state_code (optional) is the state code if the search should be limited to that state
-    """
-    matching_awards = set(
-        chain(*[get_record_ids_by_city(
-            scope, desired_id_field, city, country_code, state_code) for city in list_of_cities]
-        )
-    )
-    result_queryset = Q(pk=None)  # If there are no city results in Elasticsearch, use this always falsey Q filter
-
-    if matching_awards:
-        result_queryset = Q(**{desired_id_field + "__in": matching_awards})
-    return result_queryset
-
-
-def get_record_ids_by_city(
-    scope: str, desired_id_field: str, city: str, country_code: str, state_code: Optional[str] = None
-) -> list:
-    """
-    Craft an elasticsearch query to return award ids by city or an empty list
-    if there were no matches.
-    """
-    # Search using a "filter" instead of a "query" to leverage ES caching
-    query = {
-        "bool": {
-            "must": [
-                {"match": {"{}_city_name.keyword".format(scope): es_sanitize(city).upper()}},
-            ]
-        }
-    }
-    if country_code != "USA":
-        # A non-USA selected country
-        if country_code != ALL_FOREIGN_COUNTRIES:
-            query["bool"]["must"].append({"match": {"{scope}_country_code".format(scope=scope): country_code}})
-        # Create a "Should Not" query with a nested, to get everything non-USA
-        query["bool"]["should"] = [
-          {
-            "bool": {
-              "must": {
-                "exists": {
-                  "field": "{}_country_code".format(scope)
-                }
-              },
-            }
-          }
-        ]
-        query["bool"]["should"][0]["bool"]["must_not"] = [{"match": {"{}_country_code".format(scope): "USA"}},
-                                                          {"match_phrase": {
-                                                            "{}_country_code".format(scope): "UNITED STATES"}}]
-        query["bool"]["minimum_should_match"] = 1
-    else:
-        # USA is selected as country
-        query["bool"]["should"] = [{"match": {"{}_country_code".format(scope): "USA"}},
-                                   {"match_phrase": {"{}_country_code".format(scope): "UNITED STATES"}}]
-        query["bool"]["should"].append({
-              "bool": {
-                "must_not": {
-                  "exists": {
-                    "field": "{}_country_code".format(scope)
-                  }
-                },
-              }
-            })
-        query["bool"]["minimum_should_match"] = 1
-        # null country codes are being considered as USA country codes
-
-    if state_code:
-        # If a state was provided, include it in the filter to limit hits
-        query["bool"]["must"].append({"match": {"{}_state_code".format(scope): es_sanitize(state_code).upper()}})
-
-    search_body = {
-        "_source": [desired_id_field],
-        "size": 0,
-        "query": query,
-        "aggs": {"id_groups": {"terms": {"field": desired_id_field, "size": 500000}}},
-    }
-
-    return elasticsearch_results(search_body)
-
-
-def elasticsearch_results(body: dict) -> list:
-    """
-    Run provided query and return a list of award ids or an empty list if there
-    were no hits.
-    """
-    hits = es_client_query(body=body, index="{}*".format(settings.TRANSACTIONS_INDEX_ROOT), retries=5)
-
-    if hits and hits["hits"]["total"]:
-        return [result["key"] for result in hits["aggregations"]["id_groups"]["buckets"]]
-    else:
-        return []
->>>>>>> 8cf17717
+    return q_str, country_code_col