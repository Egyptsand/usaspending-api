import copy
import logging

from collections import OrderedDict
from decimal import Decimal
from django.db.models import Sum, F, Subquery
from typing import Optional

from usaspending_api.awards.models import (
    Award,
    FinancialAccountsByAwards,
    ParentAward,
    TransactionFABS,
    TransactionFPDS,
    TransactionNormalized,
)
from usaspending_api.awards.v2.data_layer.orm_mappers import (
    FABS_ASSISTANCE_FIELDS,
    FABS_AWARD_FIELDS,
    FPDS_AWARD_FIELDS,
    FPDS_CONTRACT_FIELDS,
)
from usaspending_api.awards.v2.data_layer.orm_utils import delete_keys_from_dict, split_mapper_into_qs
from usaspending_api.common.helpers.business_categories_helper import get_business_category_display_names
from usaspending_api.common.helpers.data_constants import state_code_from_name, state_name_from_code
from usaspending_api.common.helpers.date_helper import get_date_from_datetime
from usaspending_api.common.helpers.sql_helpers import execute_sql_to_ordered_dictionary
from usaspending_api.common.recipient_lookups import obtain_recipient_uri
from usaspending_api.references.models import Agency, Cfda, PSC, NAICS, SubtierAgency, DisasterEmergencyFundCode
from usaspending_api.submissions.models import SubmissionAttributes
from usaspending_api.awards.v2.data_layer.sql import defc_sql

logger = logging.getLogger("console")


def construct_assistance_response(requested_award_dict: dict) -> OrderedDict:
    """Build an Assistance Award summary object to send as an API response"""

    response = OrderedDict()
    award = fetch_award_details(requested_award_dict, FABS_AWARD_FIELDS)
    if not award:
        return None

    response.update(award)

    account_data = fetch_account_details_award(award["id"])
    response.update(account_data)
    transaction = fetch_fabs_details_by_pk(award["_trx"], FABS_ASSISTANCE_FIELDS)

    response["record_type"] = transaction["record_type"]
    response["cfda_info"] = fetch_all_cfda_details(award)
    response["transaction_obligated_amount"] = fetch_transaction_obligated_amount_by_internal_award_id(award["id"])
    response["funding_agency"] = fetch_agency_details(response["_funding_agency"])
    if response["funding_agency"]:
        response["funding_agency"]["office_agency_name"] = transaction["_funding_office_name"]
    response["awarding_agency"] = fetch_agency_details(response["_awarding_agency"])
    if response["awarding_agency"]:
        response["awarding_agency"]["office_agency_name"] = transaction["_awarding_office_name"]
    response["period_of_performance"] = OrderedDict(
        [
            ("start_date", award["_start_date"]),
            ("end_date", award["_end_date"]),
            ("last_modified_date", get_date_from_datetime(transaction["_modified_at"])),
        ]
    )
    response["recipient"] = create_recipient_object(transaction)
    response["executive_details"] = create_officers_object(award)
    response["place_of_performance"] = create_place_of_performance_object(transaction)
    response["total_outlay"] = fetch_total_outlays(award["id"])
    return delete_keys_from_dict(response)


def construct_contract_response(requested_award_dict: dict) -> OrderedDict:
    """Build a Procurement Award summary object to send as an API response"""

    response = OrderedDict()
    award = fetch_award_details(requested_award_dict, FPDS_AWARD_FIELDS)
    if not award:
        return None

    response.update(award)

    account_data = fetch_account_details_award(award["id"])
    response.update(account_data)

    transaction = fetch_fpds_details_by_pk(award["_trx"], FPDS_CONTRACT_FIELDS)

    response["parent_award"] = fetch_contract_parent_award_details(
        award["_parent_award_piid"], award["_fpds_parent_agency_id"]
    )
    response["latest_transaction_contract_data"] = transaction
    response["funding_agency"] = fetch_agency_details(response["_funding_agency"])
    if response["funding_agency"]:
        response["funding_agency"]["office_agency_name"] = transaction["_funding_office_name"]
    response["awarding_agency"] = fetch_agency_details(response["_awarding_agency"])
    if response["awarding_agency"]:
        response["awarding_agency"]["office_agency_name"] = transaction["_awarding_office_name"]
    response["period_of_performance"] = OrderedDict(
        [
            ("start_date", award["_start_date"]),
            ("end_date", award["_end_date"]),
            ("last_modified_date", transaction["_last_modified"]),
            ("potential_end_date", transaction["_period_of_perf_potential_e"]),
        ]
    )
    response["recipient"] = create_recipient_object(transaction)
    response["executive_details"] = create_officers_object(award)
    response["place_of_performance"] = create_place_of_performance_object(transaction)
    if transaction["product_or_service_code"]:
        response["psc_hierarchy"] = fetch_psc_hierarchy(transaction["product_or_service_code"])
    if transaction["naics"]:
        response["naics_hierarchy"] = fetch_naics_hierarchy(transaction["naics"])
    response["total_outlay"] = fetch_total_outlays(award["id"])
    return delete_keys_from_dict(response)


def construct_idv_response(requested_award_dict: dict) -> OrderedDict:
    """Build a Procurement IDV summary object to send as an API response"""

    idv_specific_award_fields = OrderedDict(
        [
            ("period_of_performance_star", "_start_date"),
            ("last_modified", "_last_modified_date"),
            ("ordering_period_end_date", "_end_date"),
        ]
    )

    mapper = copy.deepcopy(FPDS_CONTRACT_FIELDS)
    mapper.update(idv_specific_award_fields)

    response = OrderedDict()
    award = fetch_award_details(requested_award_dict, FPDS_AWARD_FIELDS)
    if not award:
        return None
    response.update(award)

    account_data = fetch_account_details_award(award["id"])
    response.update(account_data)

    transaction = fetch_fpds_details_by_pk(award["_trx"], mapper)

    response["parent_award"] = fetch_idv_parent_award_details(award["generated_unique_award_id"])
    response["latest_transaction_contract_data"] = transaction
    response["funding_agency"] = fetch_agency_details(response["_funding_agency"])
    if response["funding_agency"]:
        response["funding_agency"]["office_agency_name"] = transaction["_funding_office_name"]
    response["awarding_agency"] = fetch_agency_details(response["_awarding_agency"])
    if response["awarding_agency"]:
        response["awarding_agency"]["office_agency_name"] = transaction["_awarding_office_name"]
    response["period_of_performance"] = OrderedDict(
        [
            ("start_date", award["_start_date"]),
            ("end_date", transaction["_end_date"]),
            ("last_modified_date", transaction["_last_modified_date"]),
            ("potential_end_date", transaction["_period_of_perf_potential_e"]),
        ]
    )
    response["recipient"] = create_recipient_object(transaction)
    response["executive_details"] = create_officers_object(award)
    response["place_of_performance"] = create_place_of_performance_object(transaction)
    if transaction["product_or_service_code"]:
        response["psc_hierarchy"] = fetch_psc_hierarchy(transaction["product_or_service_code"])
    if transaction["naics"]:
        response["naics_hierarchy"] = fetch_naics_hierarchy(transaction["naics"])
<<<<<<< HEAD
=======
    response["total_outlay"] = fetch_total_outlays(award["id"])
>>>>>>> e964c515
    return delete_keys_from_dict(response)


def create_recipient_object(db_row_dict: dict) -> OrderedDict:
    return OrderedDict(
        [
            (
                "recipient_hash",
                obtain_recipient_uri(
                    db_row_dict["_recipient_name"],
                    db_row_dict["_recipient_unique_id"],
                    db_row_dict["_parent_recipient_unique_id"],
                ),
            ),
            ("recipient_name", db_row_dict["_recipient_name"]),
            ("recipient_unique_id", db_row_dict["_recipient_unique_id"]),
            (
                "parent_recipient_hash",
                obtain_recipient_uri(
                    db_row_dict["_parent_recipient_name"],
                    db_row_dict["_parent_recipient_unique_id"],
                    None,  # parent_recipient_unique_id
                    True,  # is_parent_recipient
                ),
            ),
            ("parent_recipient_name", db_row_dict["_parent_recipient_name"]),
            ("parent_recipient_unique_id", db_row_dict["_parent_recipient_unique_id"]),
            (
                "business_categories",
                get_business_category_display_names(
                    fetch_business_categories_by_transaction_id(db_row_dict["_transaction_id"])
                ),
            ),
            (
                "location",
                OrderedDict(
                    [
                        ("location_country_code", db_row_dict["_rl_location_country_code"]),
                        ("country_name", db_row_dict["_rl_country_name"]),
                        ("state_code", db_row_dict["_rl_state_code"]),
                        ("state_name", db_row_dict["_rl_state_name"]),
                        ("city_name", db_row_dict["_rl_city_name"] or db_row_dict.get("_rl_foreign_city")),
                        ("county_code", db_row_dict["_rl_county_code"]),
                        ("county_name", db_row_dict["_rl_county_name"]),
                        ("address_line1", db_row_dict["_rl_address_line1"]),
                        ("address_line2", db_row_dict["_rl_address_line2"]),
                        ("address_line3", db_row_dict["_rl_address_line3"]),
                        ("congressional_code", db_row_dict["_rl_congressional_code"]),
                        ("zip4", db_row_dict.get("_rl_zip_last_4") or db_row_dict.get("_rl_zip4")),
                        ("zip5", db_row_dict["_rl_zip5"]),
                        ("foreign_postal_code", db_row_dict.get("_rl_foreign_postal_code")),
                        ("foreign_province", db_row_dict.get("_rl_foreign_province")),
                    ]
                ),
            ),
        ]
    )


def create_place_of_performance_object(db_row_dict: dict) -> OrderedDict:
    return OrderedDict(
        [
            ("location_country_code", db_row_dict["_pop_location_country_code"]),
            ("country_name", db_row_dict["_pop_country_name"]),
            ("county_code", db_row_dict["_pop_county_code"]),
            ("county_name", db_row_dict["_pop_county_name"]),
            ("city_name", db_row_dict["_pop_city_name"]),
            (
                "state_code",
                db_row_dict["_pop_state_code"]
                if db_row_dict["_pop_state_code"]
                else state_code_from_name(db_row_dict["_pop_state_name"]),
            ),
            (
                "state_name",
                db_row_dict["_pop_state_name"]
                if db_row_dict["_pop_state_name"]
                else state_name_from_code(db_row_dict["_pop_state_code"]),
            ),
            ("congressional_code", db_row_dict["_pop_congressional_code"]),
            ("zip4", db_row_dict["_pop_zip4"]),
            ("zip5", db_row_dict["_pop_zip5"]),
            ("address_line1", None),
            ("address_line2", None),
            ("address_line3", None),
            ("foreign_province", db_row_dict.get("_pop_foreign_province")),
            ("foreign_postal_code", None),
        ]
    )


def create_officers_object(award: dict) -> dict:
    """Construct the Executive Compensation Object"""
    return {
        "officers": [
            {
                "name": award.get("_officer_{}_name".format(officer_num)),
                "amount": award.get("_officer_{}_amount".format(officer_num)),
            }
            for officer_num in range(1, 6)
        ]
    }


def fetch_award_details(filter_q: dict, mapper_fields: OrderedDict) -> dict:
    vals, ann = split_mapper_into_qs(mapper_fields)
    return Award.objects.filter(**filter_q).values(*vals).annotate(**ann).first()


def fetch_contract_parent_award_details(parent_piid: str, parent_fpds_agency: str) -> Optional[OrderedDict]:
    parent_guai = "CONT_IDV_{}_{}".format(parent_piid or "NONE", parent_fpds_agency or "NONE")

    parent_award_ids = (
        ParentAward.objects.filter(generated_unique_award_id=parent_guai)
        .annotate(parent_award_award_id=F("award_id"), parent_award_guai=F("generated_unique_award_id"))
        .values("parent_award_award_id", "parent_award_guai")
        .first()
    )

    return _fetch_parent_award_details(parent_award_ids)


def fetch_idv_parent_award_details(guai: str) -> Optional[OrderedDict]:
    parent_award_ids = (
        ParentAward.objects.filter(generated_unique_award_id=guai, parent_award__isnull=False)
        .annotate(
            parent_award_award_id=F("parent_award__award_id"),
            parent_award_guai=F("parent_award__generated_unique_award_id"),
        )
        .values("parent_award_award_id", "parent_award_guai")
        .first()
    )

    return _fetch_parent_award_details(parent_award_ids)


def _fetch_parent_award_details(parent_award_ids: dict) -> Optional[OrderedDict]:
    if not parent_award_ids:
        return None

    # These are not exact query paths but instead expected aliases to allow reuse
    parent_award_award_id = parent_award_ids["parent_award_award_id"]
    parent_award_guai = parent_award_ids["parent_award_guai"]

    parent_award = (
        Award.objects.filter(id=parent_award_award_id)
        .values(
            "latest_transaction__contract_data__agency_id",
            "latest_transaction__contract_data__idv_type_description",
            "latest_transaction__contract_data__multiple_or_single_aw_desc",
            "latest_transaction__contract_data__piid",
            "latest_transaction__contract_data__type_of_idc_description",
        )
        .first()
    )

    if not parent_award:
        logging.debug("Unable to find award for award id %s" % parent_award_award_id)
        return None

    parent_sub_agency = (
        SubtierAgency.objects.filter(subtier_code=parent_award["latest_transaction__contract_data__agency_id"])
        .values("name", "subtier_agency_id")
        .first()
    )
    parent_agency = (
        (
            Agency.objects.filter(
                toptier_flag=True,
                toptier_agency_id=Subquery(
                    Agency.objects.filter(
                        subtier_agency_id__isnull=False, subtier_agency_id=parent_sub_agency["subtier_agency_id"]
                    ).values("toptier_agency_id")
                ),
            )
            .values("id", "toptier_agency__name")
            .first()
        )
        if parent_sub_agency
        else None
    )

    parent_object = OrderedDict(
        [
            ("agency_id", parent_agency["id"] if parent_agency else None),
            ("agency_name", parent_agency["toptier_agency__name"] if parent_agency else None),
            ("sub_agency_id", parent_award["latest_transaction__contract_data__agency_id"]),
            ("sub_agency_name", parent_sub_agency["name"] if parent_sub_agency else None),
            ("award_id", parent_award_award_id),
            ("generated_unique_award_id", parent_award_guai),
            ("idv_type_description", parent_award["latest_transaction__contract_data__idv_type_description"]),
            (
                "multiple_or_single_aw_desc",
                parent_award["latest_transaction__contract_data__multiple_or_single_aw_desc"],
            ),
            ("piid", parent_award["latest_transaction__contract_data__piid"]),
            ("type_of_idc_description", parent_award["latest_transaction__contract_data__type_of_idc_description"]),
        ]
    )

    return parent_object


def fetch_fabs_details_by_pk(primary_key: int, mapper: OrderedDict) -> dict:
    vals, ann = split_mapper_into_qs(mapper)
    return TransactionFABS.objects.filter(pk=primary_key).values(*vals).annotate(**ann).first()


def fetch_fpds_details_by_pk(primary_key: int, mapper: OrderedDict) -> dict:
    vals, ann = split_mapper_into_qs(mapper)
    return TransactionFPDS.objects.filter(pk=primary_key).values(*vals).annotate(**ann).first()


def fetch_latest_ec_details(award_id: int, mapper: OrderedDict, transaction_type: str) -> dict:
    vals, ann = split_mapper_into_qs(mapper)
    model = TransactionFPDS if transaction_type == "fpds" else TransactionFABS
    retval = (
        model.objects.filter(transaction__award_id=award_id, officer_1_name__isnull=False)
        .values(*vals)
        .annotate(**ann)
        .order_by("-action_date")
    )
    return retval.first()


def agency_has_file_c_submission(agency_id):
    return SubmissionAttributes.objects.filter(
        toptier_code=Subquery(Agency.objects.filter(id=agency_id).values("toptier_agency__toptier_code")[:1])
    ).exists()


def fetch_agency_details(agency_id: int) -> Optional[dict]:
    values = [
        "toptier_agency__toptier_code",
        "toptier_agency__name",
        "toptier_agency__abbreviation",
        "subtier_agency__subtier_code",
        "subtier_agency__name",
        "subtier_agency__abbreviation",
    ]
    agency = Agency.objects.filter(pk=agency_id).values(*values).first()

    agency_details = None
    if agency:
        agency_details = {
            "id": agency_id,
            "has_agency_page": agency_has_file_c_submission(agency_id),
            "toptier_agency": {
                "name": agency["toptier_agency__name"],
                "code": agency["toptier_agency__toptier_code"],
                "abbreviation": agency["toptier_agency__abbreviation"],
            },
            "subtier_agency": {
                "name": agency["subtier_agency__name"],
                "code": agency["subtier_agency__subtier_code"],
                "abbreviation": agency["subtier_agency__abbreviation"],
            },
        }
    return agency_details


def fetch_business_categories_by_transaction_id(transaction_id: int) -> list:
    tn = TransactionNormalized.objects.filter(pk=transaction_id).values("business_categories").first()

    if tn:
        return tn["business_categories"]
    return []


def normalize_cfda_number_format(fabs_transaction: dict) -> str:
    """Normalize a CFDA number to 6 digits by padding 0 in case the value was truncated"""
    cfda_number = fabs_transaction.get("cfda_number")
    if cfda_number and len(cfda_number) < 6:
        cfda_number += "0" * (6 - len(cfda_number))

    return cfda_number


def fetch_all_cfda_details(award: dict) -> list:
    fabs_values = ["cfda_number", "federal_action_obligation", "non_federal_funding_amount", "total_funding_amount"]
    queryset = TransactionFABS.objects.filter(transaction__award_id=award["id"]).values(*fabs_values)
    cfda_dicts = {}
    for transaction in queryset:
        clean_cfda_number_str = normalize_cfda_number_format(transaction)
        if cfda_dicts.get(clean_cfda_number_str):
            cfda_dicts.update(
                {
                    clean_cfda_number_str: {
                        "federal_action_obligation": cfda_dicts[clean_cfda_number_str]["federal_action_obligation"]
                        + Decimal(transaction["federal_action_obligation"] or 0),
                        "non_federal_funding_amount": cfda_dicts[clean_cfda_number_str]["non_federal_funding_amount"]
                        + Decimal(transaction["non_federal_funding_amount"] or 0),
                        "total_funding_amount": cfda_dicts[clean_cfda_number_str]["total_funding_amount"]
                        + Decimal(transaction["total_funding_amount"] or 0),
                    }
                }
            )
        else:
            cfda_dicts.update(
                {
                    clean_cfda_number_str: {
                        "federal_action_obligation": Decimal(transaction["federal_action_obligation"] or 0),
                        "non_federal_funding_amount": Decimal(transaction["non_federal_funding_amount"] or 0),
                        "total_funding_amount": Decimal(transaction["total_funding_amount"] or 0),
                    }
                }
            )

    final_cfda_objects = []
    for cfda_number in cfda_dicts.keys():
        details = fetch_cfda_details_using_cfda_number(cfda_number)
        if details.get("url") == "None;":
            details.update({"url": None})
        final_cfda_objects.append(
            OrderedDict(
                [
                    ("applicant_eligibility", details.get("applicant_eligibility")),
                    ("beneficiary_eligibility", details.get("beneficiary_eligibility")),
                    ("cfda_federal_agency", details.get("federal_agency")),
                    ("cfda_number", cfda_number),
                    ("cfda_objectives", details.get("objectives")),
                    ("cfda_obligations", details.get("obligations")),
                    ("cfda_popular_name", details.get("popular_name")),
                    ("cfda_title", details.get("program_title")),
                    ("cfda_website", details.get("website_address")),
                    ("federal_action_obligation_amount", cfda_dicts[cfda_number]["federal_action_obligation"]),
                    ("non_federal_funding_amount", cfda_dicts[cfda_number]["non_federal_funding_amount"]),
                    ("sam_website", details.get("url")),
                    ("total_funding_amount", cfda_dicts[cfda_number]["total_funding_amount"]),
                ]
            )
        )
    final_cfda_objects.sort(key=lambda cfda: cfda["total_funding_amount"], reverse=True)
    return final_cfda_objects


def fetch_cfda_details_using_cfda_number(cfda: str) -> dict:
    values = [
        "applicant_eligibility",
        "beneficiary_eligibility",
        "program_title",
        "objectives",
        "federal_agency",
        "website_address",
        "url",
        "obligations",
        "popular_name",
    ]
    cfda_details = Cfda.objects.filter(program_number=cfda).values(*values).first()

    return cfda_details or {}


def fetch_transaction_obligated_amount_by_internal_award_id(internal_award_id: int) -> Optional[Decimal]:
    _sum = FinancialAccountsByAwards.objects.filter(award_id=internal_award_id).aggregate(
        Sum("transaction_obligated_amount")
    )
    if _sum:
        return _sum["transaction_obligated_amount__sum"]

    return None


def fetch_psc_hierarchy(psc_code: str) -> dict:
    codes = [psc_code, psc_code[:2], psc_code[:1], psc_code[:3] if psc_code[0] == "A" else None]
    toptier_code = {}
    midtier_code = {}
    subtier_code = {}  # only used for R&D codes which start with "A"
    base_code = {}
    if psc_code[0].isalpha():  # we only want to look for the toptier code for services, which start with letters
        try:
            psc_top = PSC.objects.get(code=codes[2])
            toptier_code = {"code": psc_top.code, "description": psc_top.description}
        except PSC.DoesNotExist:
            pass
    try:
        psc_mid = PSC.objects.get(code=codes[1])
        midtier_code = {"code": psc_mid.code, "description": psc_mid.description}
    except PSC.DoesNotExist:
        pass
    try:
        psc = PSC.objects.get(code=codes[0])
        base_code = {"code": psc.code, "description": psc.description}
    except PSC.DoesNotExist:
        pass
    if codes[3] is not None:  # don't bother looking for 3 digit codes unless they start with "A"
        try:
            psc_rd = PSC.objects.get(code=codes[3])
            subtier_code = {"code": psc_rd.code, "description": psc_rd.description}
        except PSC.DoesNotExist:
            pass

    results = {
        "toptier_code": toptier_code,
        "midtier_code": midtier_code,
        "subtier_code": subtier_code,
        "base_code": base_code,
    }
    return results


def fetch_naics_hierarchy(naics: str) -> dict:
    codes = [naics, naics[:4], naics[:2]]
    toptier_code = {}
    midtier_code = {}
    base_code = {}
    try:
        toptier = NAICS.objects.get(code=codes[2])
        toptier_code = {"code": toptier.code, "description": toptier.description}
    except NAICS.DoesNotExist:
        pass
    try:
        midtier = NAICS.objects.get(code=codes[1])
        midtier_code = {"code": midtier.code, "description": midtier.description}
    except NAICS.DoesNotExist:
        pass
    try:
        base = NAICS.objects.get(code=codes[0])
        base_code = {"code": base.code, "description": base.description}
    except NAICS.DoesNotExist:
        pass
    results = {"toptier_code": toptier_code, "midtier_code": midtier_code, "base_code": base_code}
    return results


def fetch_account_details_award(award_id: int) -> dict:
    award_id_sql = "faba.award_id = {award_id}".format(award_id=award_id)
    results = execute_sql_to_ordered_dictionary(defc_sql.format(award_id_sql=award_id_sql))
    outlay_by_code = []
    obligation_by_code = []
    total_outlay = 0
    total_obligations = 0
    covid_defcs = DisasterEmergencyFundCode.objects.filter(group_name="covid_19").values_list("code", flat=True)
    for row in results:
        if row["disaster_emergency_fund_code"] in covid_defcs:
            total_outlay += row["total_outlay"]
            total_obligations += row["obligated_amount"]
        outlay_by_code.append({"code": row["disaster_emergency_fund_code"], "amount": row["total_outlay"]})
        obligation_by_code.append({"code": row["disaster_emergency_fund_code"], "amount": row["obligated_amount"]})
    results = {
        "total_account_outlay": total_outlay,
        "total_account_obligation": total_obligations,
        "account_outlays_by_defc": outlay_by_code,
        "account_obligations_by_defc": obligation_by_code,
    }
    return results


def fetch_total_outlays(award_id: int) -> dict:
    sql = """
    with date_signed_outlay_amounts (award_id, last_period_total_outlay) as (
        SELECT faba. award_id, COALESCE(sum(COALESCE(faba.gross_outlay_amount_by_award_cpe,0)
            + COALESCE(faba.ussgl487200_down_adj_pri_ppaid_undel_orders_oblig_refund_cpe, 0)
            + COALESCE(faba.ussgl497200_down_adj_pri_paid_deliv_orders_oblig_refund_cpe, 0)), 0) as last_period_total_outlay
        FROM
            financial_accounts_by_awards faba
        INNER JOIN submission_attributes sa
            ON faba.submission_id = sa.submission_id
        INNER JOIN awards a
            ON faba.award_id = a.id
            AND a.date_signed >= '2019-10-01'
        INNER JOIN transaction_normalized tn ON tn.id = a.earliest_transaction_id
        WHERE sa.is_final_balances_for_fy AND sa.reporting_fiscal_year = tn.fiscal_year AND {award_id_sql}
        GROUP BY faba.award_id
    )
    SELECT sum(CASE WHEN sa.is_final_balances_for_fy = TRUE THEN (COALESCE(faba.gross_outlay_amount_by_award_cpe,0)
            + COALESCE(faba.ussgl487200_down_adj_pri_ppaid_undel_orders_oblig_refund_cpe, 0)
            + COALESCE(faba.ussgl497200_down_adj_pri_paid_deliv_orders_oblig_refund_cpe, 0)) END) AS total_outlay
    FROM
        financial_accounts_by_awards faba
    INNER JOIN submission_attributes sa
        ON faba.submission_id = sa.submission_id
    INNER JOIN date_signed_outlay_amounts o ON faba.award_id = o.award_id AND o.last_period_total_outlay != 0;
    """
    results = execute_sql_to_ordered_dictionary(sql.format(award_id_sql=f"faba.award_id = {award_id}"))
    if len(results) > 0:
        return results[0]["total_outlay"]
    return None<|MERGE_RESOLUTION|>--- conflicted
+++ resolved
@@ -162,10 +162,7 @@
         response["psc_hierarchy"] = fetch_psc_hierarchy(transaction["product_or_service_code"])
     if transaction["naics"]:
         response["naics_hierarchy"] = fetch_naics_hierarchy(transaction["naics"])
-<<<<<<< HEAD
-=======
     response["total_outlay"] = fetch_total_outlays(award["id"])
->>>>>>> e964c515
     return delete_keys_from_dict(response)
 
 
