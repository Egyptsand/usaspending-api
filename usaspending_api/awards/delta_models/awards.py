<<<<<<< HEAD
awards_sql_string = r"""
    CREATE OR REPLACE TABLE {DESTINATION_TABLE} (
        id LONG NOT NULL,
        generated_unique_award_id STRING NOT NULL,
        is_fpds BOOLEAN NOT NULL,
        transaction_unique_id STRING NOT NULL,
        data_source STRING,
        type STRING,
        type_description STRING,
        piid STRING,
        parent_award_piid STRING,
        fain STRING,
        uri STRING,
        total_obligation NUMERIC(23,2),
        total_indirect_federal_sharing NUMERIC(23,2),
        base_and_all_options_value NUMERIC(23,2),
        total_subsidy_cost NUMERIC(23,2),
        date_signed DATE,
        description STRING,
        period_of_performance_start_date DATE,
        period_of_performance_current_end_date DATE,
        last_modified_date DATE,
        certified_date DATE,
        create_date TIMESTAMP,
        update_date TIMESTAMP,
        total_subaward_amount NUMERIC(23,2),
        subaward_count INTEGER NOT NULL,
        awarding_agency_id INTEGER,
        funding_agency_id INTEGER,
        latest_transaction_id LONG,
        category STRING,
        fiscal_year INTEGER,
        total_loan_value NUMERIC(23,2),
        total_funding_amount NUMERIC(23,2),
        non_federal_funding_amount NUMERIC(23,2),
        base_exercised_options_val NUMERIC(23,2),
        fpds_agency_id STRING,
        fpds_parent_agency_id STRING,
        officer_1_amount NUMERIC(23,2),
        officer_1_name STRING,
        officer_2_amount NUMERIC(23,2),
        officer_2_name STRING,
        officer_3_amount NUMERIC(23,2),
        officer_3_name STRING,
        officer_4_amount NUMERIC(23,2),
        officer_4_name STRING,
        officer_5_amount NUMERIC(23,2),
        officer_5_name STRING,
        earliest_transaction_id LONG
=======
AWARDS_COLUMNS = {
    "id": "LONG NOT NULL",
    "generated_unique_award_id": "STRING NOT NULL",
    "is_fpds": "BOOLEAN NOT NULL",
    "transaction_unique_id": "STRING NOT NULL",
    "data_source": "STRING",
    "type": "STRING",
    "type_description": "STRING",
    "piid": "STRING",
    "parent_award_piid": "STRING",
    "fain": "STRING",
    "uri": "STRING",
    "total_obligation": "NUMERIC(23,2)",
    "base_and_all_options_value": "NUMERIC(23,2)",
    "total_subsidy_cost": "NUMERIC(23,2)",
    "date_signed": "DATE",
    "description": "STRING",
    "period_of_performance_start_date": "DATE",
    "period_of_performance_current_end_date": "DATE",
    "last_modified_date": "DATE",
    "certified_date": "DATE",
    "create_date": "TIMESTAMP",
    "update_date": "TIMESTAMP",
    "total_subaward_amount": "NUMERIC(23,2)",
    "subaward_count": "INTEGER NOT NULL",
    "awarding_agency_id": "INTEGER",
    "funding_agency_id": "INTEGER",
    "latest_transaction_id": "LONG",
    "category": "STRING",
    "fiscal_year": "INTEGER",
    "total_loan_value": "NUMERIC(23,2)",
    "total_funding_amount": "NUMERIC(23,2)",
    "non_federal_funding_amount": "NUMERIC(23,2)",
    "base_exercised_options_val": "NUMERIC(23,2)",
    "fpds_agency_id": "STRING",
    "fpds_parent_agency_id": "STRING",
    "officer_1_amount": "NUMERIC(23,2)",
    "officer_1_name": "STRING",
    "officer_2_amount": "NUMERIC(23,2)",
    "officer_2_name": "STRING",
    "officer_3_amount": "NUMERIC(23,2)",
    "officer_3_name": "STRING",
    "officer_4_amount": "NUMERIC(23,2)",
    "officer_4_name": "STRING",
    "officer_5_amount": "NUMERIC(23,2)",
    "officer_5_name": "STRING",
    "earliest_transaction_id": "LONG",
}

awards_sql_string = rf"""
    CREATE OR REPLACE TABLE {{DESTINATION_TABLE}} (
        {", ".join([f'{key} {val}' for key, val in AWARDS_COLUMNS.items()])}
>>>>>>> 51c16918
    )
    USING DELTA
    LOCATION 's3a://{{SPARK_S3_BUCKET}}/{{DELTA_LAKE_S3_PATH}}/{{DESTINATION_DATABASE}}/{{DESTINATION_TABLE}}'
"""<|MERGE_RESOLUTION|>--- conflicted
+++ resolved
@@ -1,54 +1,3 @@
-<<<<<<< HEAD
-awards_sql_string = r"""
-    CREATE OR REPLACE TABLE {DESTINATION_TABLE} (
-        id LONG NOT NULL,
-        generated_unique_award_id STRING NOT NULL,
-        is_fpds BOOLEAN NOT NULL,
-        transaction_unique_id STRING NOT NULL,
-        data_source STRING,
-        type STRING,
-        type_description STRING,
-        piid STRING,
-        parent_award_piid STRING,
-        fain STRING,
-        uri STRING,
-        total_obligation NUMERIC(23,2),
-        total_indirect_federal_sharing NUMERIC(23,2),
-        base_and_all_options_value NUMERIC(23,2),
-        total_subsidy_cost NUMERIC(23,2),
-        date_signed DATE,
-        description STRING,
-        period_of_performance_start_date DATE,
-        period_of_performance_current_end_date DATE,
-        last_modified_date DATE,
-        certified_date DATE,
-        create_date TIMESTAMP,
-        update_date TIMESTAMP,
-        total_subaward_amount NUMERIC(23,2),
-        subaward_count INTEGER NOT NULL,
-        awarding_agency_id INTEGER,
-        funding_agency_id INTEGER,
-        latest_transaction_id LONG,
-        category STRING,
-        fiscal_year INTEGER,
-        total_loan_value NUMERIC(23,2),
-        total_funding_amount NUMERIC(23,2),
-        non_federal_funding_amount NUMERIC(23,2),
-        base_exercised_options_val NUMERIC(23,2),
-        fpds_agency_id STRING,
-        fpds_parent_agency_id STRING,
-        officer_1_amount NUMERIC(23,2),
-        officer_1_name STRING,
-        officer_2_amount NUMERIC(23,2),
-        officer_2_name STRING,
-        officer_3_amount NUMERIC(23,2),
-        officer_3_name STRING,
-        officer_4_amount NUMERIC(23,2),
-        officer_4_name STRING,
-        officer_5_amount NUMERIC(23,2),
-        officer_5_name STRING,
-        earliest_transaction_id LONG
-=======
 AWARDS_COLUMNS = {
     "id": "LONG NOT NULL",
     "generated_unique_award_id": "STRING NOT NULL",
@@ -62,6 +11,7 @@
     "fain": "STRING",
     "uri": "STRING",
     "total_obligation": "NUMERIC(23,2)",
+    "total_indirect_federal_sharing": "NUMERIC(23,2)",
     "base_and_all_options_value": "NUMERIC(23,2)",
     "total_subsidy_cost": "NUMERIC(23,2)",
     "date_signed": "DATE",
@@ -101,7 +51,6 @@
 awards_sql_string = rf"""
     CREATE OR REPLACE TABLE {{DESTINATION_TABLE}} (
         {", ".join([f'{key} {val}' for key, val in AWARDS_COLUMNS.items()])}
->>>>>>> 51c16918
     )
     USING DELTA
     LOCATION 's3a://{{SPARK_S3_BUCKET}}/{{DELTA_LAKE_S3_PATH}}/{{DESTINATION_DATABASE}}/{{DESTINATION_TABLE}}'
