import warnings

from django.core.exceptions import ObjectDoesNotExist
from django.db import models
from django.db.models import Q

from usaspending_api.accounts.models import TreasuryAppropriationAccount
from usaspending_api.submissions.models import SubmissionAttributes
from usaspending_api.references.models import (
    Agency, Cfda, LegalEntity, Location, ObjectClass, RefProgramActivity)
from usaspending_api.common.models import DataSourceTrackedModel
from usaspending_api.common.helpers import fy
from django.core.cache import caches, CacheKeyWarning


warnings.simplefilter("ignore", CacheKeyWarning)


class FinancialAccountsByAwards(DataSourceTrackedModel):
    financial_accounts_by_awards_id = models.AutoField(primary_key=True)
    treasury_account = models.ForeignKey(TreasuryAppropriationAccount, models.CASCADE, null=True)
    submission = models.ForeignKey(SubmissionAttributes, models.CASCADE)
    award = models.ForeignKey('awards.Award', models.CASCADE, null=True, related_name="financial_set")
    program_activity = models.ForeignKey(RefProgramActivity, models.DO_NOTHING, null=True, db_index=True)
    object_class = models.ForeignKey(ObjectClass, models.DO_NOTHING, null=True, db_index=True)
    piid = models.TextField(blank=True, null=True)
    parent_award_id = models.TextField(blank=True, null=True)
    fain = models.TextField(blank=True, null=True)
    uri = models.TextField(blank=True, null=True)
    award_type = models.TextField(blank=True, null=True)
    ussgl480100_undelivered_orders_obligations_unpaid_fyb = models.DecimalField(max_digits=21, decimal_places=2,
                                                                                blank=True, null=True)
    ussgl480100_undelivered_orders_obligations_unpaid_cpe = models.DecimalField(max_digits=21, decimal_places=2,
                                                                                blank=True, null=True)
    ussgl483100_undelivered_orders_oblig_transferred_unpaid_cpe = models.DecimalField(max_digits=21, decimal_places=2,
                                                                                      blank=True, null=True)
    ussgl488100_upward_adjust_pri_undeliv_order_oblig_unpaid_cpe = models.DecimalField(max_digits=21, decimal_places=2,
                                                                                       blank=True, null=True)
    ussgl490100_delivered_orders_obligations_unpaid_fyb = models.DecimalField(max_digits=21, decimal_places=2,
                                                                              blank=True, null=True)
    ussgl490100_delivered_orders_obligations_unpaid_cpe = models.DecimalField(max_digits=21, decimal_places=2,
                                                                              blank=True, null=True)
    ussgl493100_delivered_orders_oblig_transferred_unpaid_cpe = models.DecimalField(max_digits=21, decimal_places=2,
                                                                                    blank=True, null=True)
    ussgl498100_upward_adjust_pri_deliv_orders_oblig_unpaid_cpe = models.DecimalField(max_digits=21, decimal_places=2,
                                                                                      blank=True, null=True)
    ussgl480200_undelivered_orders_oblig_prepaid_advanced_fyb = models.DecimalField(max_digits=21, decimal_places=2,
                                                                                    blank=True, null=True)
    ussgl480200_undelivered_orders_oblig_prepaid_advanced_cpe = models.DecimalField(max_digits=21, decimal_places=2,
                                                                                    blank=True, null=True)
    ussgl483200_undeliv_orders_oblig_transferred_prepaid_adv_cpe = models.DecimalField(max_digits=21, decimal_places=2,
                                                                                       blank=True, null=True)
    ussgl488200_up_adjust_pri_undeliv_order_oblig_ppaid_adv_cpe = models.DecimalField(max_digits=21, decimal_places=2,
                                                                                      blank=True, null=True)
    ussgl490200_delivered_orders_obligations_paid_cpe = models.DecimalField(max_digits=21, decimal_places=2, blank=True,
                                                                            null=True)
    ussgl490800_authority_outlayed_not_yet_disbursed_fyb = models.DecimalField(max_digits=21, decimal_places=2,
                                                                               blank=True, null=True)
    ussgl490800_authority_outlayed_not_yet_disbursed_cpe = models.DecimalField(max_digits=21, decimal_places=2,
                                                                               blank=True, null=True)
    ussgl498200_upward_adjust_pri_deliv_orders_oblig_paid_cpe = models.DecimalField(max_digits=21, decimal_places=2,
                                                                                    blank=True, null=True)
    obligations_undelivered_orders_unpaid_total_cpe = models.DecimalField(max_digits=21, decimal_places=2, blank=True,
                                                                          null=True)
    obligations_delivered_orders_unpaid_total_fyb = models.DecimalField(max_digits=21, decimal_places=2, blank=True,
                                                                        null=True)
    obligations_delivered_orders_unpaid_total_cpe = models.DecimalField(max_digits=21, decimal_places=2, blank=True,
                                                                        null=True)
    gross_outlays_undelivered_orders_prepaid_total_fyb = models.DecimalField(max_digits=21, decimal_places=2,
                                                                             blank=True, null=True)
    gross_outlays_undelivered_orders_prepaid_total_cpe = models.DecimalField(max_digits=21, decimal_places=2,
                                                                             blank=True, null=True)
    gross_outlays_delivered_orders_paid_total_fyb = models.DecimalField(max_digits=21, decimal_places=2, blank=True,
                                                                        null=True)
    gross_outlay_amount_by_award_fyb = models.DecimalField(max_digits=21, decimal_places=2, blank=True, null=True)
    gross_outlay_amount_by_award_cpe = models.DecimalField(max_digits=21, decimal_places=2, blank=True, null=True)
    obligations_incurred_total_by_award_cpe = models.DecimalField(max_digits=21, decimal_places=2, blank=True,
                                                                  null=True)
    ussgl487100_down_adj_pri_unpaid_undel_orders_oblig_recov_cpe = models.DecimalField(max_digits=21, decimal_places=2,
                                                                                       blank=True, null=True)
    ussgl497100_down_adj_pri_unpaid_deliv_orders_oblig_recov_cpe = models.DecimalField(max_digits=21, decimal_places=2,
                                                                                       blank=True, null=True)
    ussgl487200_down_adj_pri_ppaid_undel_orders_oblig_refund_cpe = models.DecimalField(max_digits=21, decimal_places=2,
                                                                                       blank=True, null=True)
    ussgl497200_down_adj_pri_paid_deliv_orders_oblig_refund_cpe = models.DecimalField(max_digits=21, decimal_places=2,
                                                                                      blank=True, null=True)
    deobligations_recoveries_refunds_of_prior_year_by_award_cpe = models.DecimalField(max_digits=21, decimal_places=2,
                                                                                      blank=True, null=True)
    obligations_undelivered_orders_unpaid_total_fyb = models.DecimalField(max_digits=21, decimal_places=2,
                                                                          blank=True, null=True)
    gross_outlays_delivered_orders_paid_total_cpe = models.DecimalField(max_digits=21, decimal_places=2,
                                                                        blank=True, null=True)
    drv_award_id_field_type = models.TextField(blank=True, null=True)
    drv_obligations_incurred_total_by_award = models.DecimalField(max_digits=21, decimal_places=2, blank=True,
                                                                  null=True)
    transaction_obligated_amount = models.DecimalField(max_digits=21, decimal_places=2, blank=True, null=True)
    reporting_period_start = models.DateField(blank=True, null=True)
    reporting_period_end = models.DateField(blank=True, null=True)
    last_modified_date = models.DateField(blank=True, null=True)
    certified_date = models.DateField(blank=True, null=True)
    create_date = models.DateTimeField(auto_now_add=True, blank=True, null=True)
    update_date = models.DateTimeField(auto_now=True, null=True)

    class Meta:
        managed = True
        db_table = 'financial_accounts_by_awards'


class AwardManager(models.Manager):

    def get_queryset(self):
        '''
        A generated award will have these set to null, but will also receive no
        transactions. Thus, these will remain null. This finds those awards and
        throws them out. As soon as one of those awards gets a transaction
        (i.e. it is no longer empty), these will be updated via update_from_transaction
        and the award will no longer match these criteria
        '''
        q_kwargs = {
            "latest_transaction__isnull": True,
            "date_signed__isnull": True,
            "total_obligation__isnull": True
        }

        return super(AwardManager, self).get_queryset().filter(~Q(**q_kwargs))


awards_cache = caches['awards']


class Award(DataSourceTrackedModel):
    """
    Model that provides a high-level award that individual transaction
    data can be mapped to. Transactions (i.e., contract and financial assistance
    data from the old USAspending site and D1/D2 files from the broker) represent
    specific actions against an award, though the award records themselves aren't
    assigned on the incoming data. To rectify that and to make the transactional
    data easier for people to understand, we create Award objects and map
    transactions to them.

    Much of the award record data (for example, awarding_agency, funding_agency,
    type) is automatically populated from info in the award's child transactions.
    These updates happen in our USAspending and data act broker load processes:
    see ETL\award_helpers.py for details.
    """

    type = models.TextField(db_index=True, verbose_name="Award Type", null=True,
                            help_text="The mechanism used to distribute funding. The federal government can distribute "
                                      "funding in several forms. These award types include contracts, grants, loans, "
                                      "and direct payments.")
    type_description = models.TextField(verbose_name="Award Type Description", blank=True, null=True,
                                        help_text="The plain text description of the type of the award")
    category = models.TextField(db_index=True, verbose_name="Category", null=True,
                                help_text="A field that generalizes the award's type.")
    piid = models.TextField(db_index=True, blank=True, null=True,
                            help_text="Procurement Instrument Identifier - A unique identifier assigned to a federal "
                                      "contract, purchase order, basic ordering agreement, basic agreement, and "
                                      "blanket purchase agreement. It is used to track the contract, and any "
                                      "modifications or transactions related to it. After October 2017, it is "
                                      "between 13 and 17 digits, both letters and numbers.")
    parent_award = models.ForeignKey('awards.Award', related_name='child_award', null=True,
                                     help_text="The parent award, if applicable")
    fain = models.TextField(db_index=True, blank=True, null=True,
                            help_text="An identification code assigned to each financial assistance award tracking "
                                      "purposes. The FAIN is tied to that award (and all future modifications to that "
                                      "award) throughout the award’s life. Each FAIN is assigned by an agency. Within "
                                      "an agency, FAIN are unique: each new award must be issued a new FAIN. FAIN "
                                      "stands for Federal Award Identification Number, though the digits are letters, "
                                      "not numbers.")
    uri = models.TextField(db_index=True, blank=True, null=True, help_text="The uri of the award")
    total_obligation = models.DecimalField(max_digits=15, db_index=True, decimal_places=2, null=True,
                                           verbose_name="Total Obligated",
                                           help_text="The amount of money the government is obligated to pay for the "
                                                     "award")
    total_outlay = models.DecimalField(max_digits=15, db_index=True, decimal_places=2, null=True,
                                       help_text="The total amount of money paid out for this award")
    awarding_agency = models.ForeignKey(Agency, related_name='+', null=True,
                                        help_text="The awarding agency for the award", db_index=True)
    funding_agency = models.ForeignKey(Agency, related_name='+', null=True,
                                       help_text="The funding agency for the award", db_index=True)
    date_signed = models.DateField(null=True, db_index=True, verbose_name="Award Date",
                                   help_text="The date the award was signed")
    recipient = models.ForeignKey(LegalEntity, null=True, help_text="The recipient of the award", db_index=True)
    description = models.TextField(null=True, verbose_name="Award Description", help_text="A description of the award",
                                   db_index=True)
    period_of_performance_start_date = models.DateField(null=True, db_index=True, verbose_name="Start Date",
                                                        help_text="The start date for the period of performance")
    period_of_performance_current_end_date = models.DateField(null=True, db_index=True, verbose_name="End Date",
                                                              help_text="The current, not original, period of "
                                                                        "performance end date")
    place_of_performance = models.ForeignKey(Location, null=True,
                                             help_text="The principal place of business, where the majority of the "
                                                       "work is performed. For example, in a manufacturing contract, "
                                                       "this would be the main plant where items are produced.",
                                             db_index=True)
    potential_total_value_of_award = models.DecimalField(max_digits=20, db_index=True, decimal_places=2, blank=True,
                                                         null=True, verbose_name="Potential Total Value of Award",
                                                         help_text="The sum of the potential_value_of_award from "
                                                                   "associated transactions")
    base_and_all_options_value = models.DecimalField(max_digits=20, db_index=True, decimal_places=2, blank=True,
                                                     null=True, verbose_name="Base and All Options Value",
                                                     help_text="The sum of the base_and_all_options_value from "
                                                               "associated transactions")
    last_modified_date = models.DateField(blank=True, null=True, help_text="The date this award was last modified")
    certified_date = models.DateField(blank=True, null=True, help_text="The date this record was certified")
    create_date = models.DateTimeField(auto_now_add=True, blank=True, null=True,
                                       help_text="The date this record was created in the API")
    update_date = models.DateTimeField(auto_now=True, null=True,
                                       help_text="The last time this record was updated in the API")
    latest_transaction = models.ForeignKey("awards.TransactionNormalized", related_name="latest_for_award", null=True,
                                           help_text="The latest transaction by action_date associated with this award")

    # Subaward aggregates
    total_subaward_amount = models.DecimalField(max_digits=20, decimal_places=2, null=True)
    subaward_count = models.IntegerField(default=0)

    objects = models.Manager()
    nonempty = AwardManager()

    def manual_hash(self):
        """Used to manually establish equality between instances.

        Useful for unsaved records where `.id` is not yet set.
        Possibly this could be converted to __hash__"""

        return hash((self.piid, self.fain, self.uri,
                    (self.parent_award and
                     (self.parent_award.piid,
                      self.parent_award.fain,
                      self.parent_award.uri))))

    def __str__(self):
        return '%s piid: %s fain: %s uri: %s' % (self.type_description, self.piid, self.fain, self.uri)

    @staticmethod
    def get_or_create_summary_award(awarding_agency=None, piid=None, fain=None,
                                    uri=None, parent_award_id=None, use_cache=False, save=True,
                                    agency_toptier_map=None):
        """
        Given a set of award identifiers and awarding agency information,
        find a corresponding Award record. If we can't find one, create it.

        Returns:
            created: a list of new awards created (or that need to be created
                if using cache), used to enable bulk insert
            summary_award: the summary award that the calling process can map to
        """
        # If an award transaction's ID is a piid, it's contract data
        # If the ID is fain or a uri, it's financial assistance. If the award transaction
        # has both a fain and a uri, include both.
        try:
            lookup_kwargs = {"awarding_agency": awarding_agency, "parent_award": None}
            for i in [(piid, "piid"), (fain, "fain"), (uri, "uri")]:
                lookup_kwargs[i[1]] = i[0]
                if parent_award_id and i[0]:
                    # parent_award__piid, parent_award__fain, parent_award__uri
                    lookup_kwargs["parent_award__" + i[1]] = parent_award_id
                    if "parent_award" in lookup_kwargs:
                        del lookup_kwargs["parent_award"]

            # Look for an existing award record
            summary_award = Award.objects \
                .filter(Q(**lookup_kwargs)) \
                .filter(awarding_agency=awarding_agency) \
                .first()
            if (summary_award is None and
                    awarding_agency is not None and
                    awarding_agency.toptier_agency.name != awarding_agency.subtier_agency.name):
                # No award match found when searching by award id info +
                # awarding subtier agency. Relax the awarding agency
                # critera to just the toptier agency instead of the subtier
                # agency and try the search again.
                if agency_toptier_map:
                    awarding_agency_toptier = agency_toptier_map[awarding_agency.toptier_agency.cgac_code]
                else:
                    awarding_agency_toptier = Agency.get_by_toptier(
                        awarding_agency.toptier_agency.cgac_code)

                summary_award = Award.objects \
                    .filter(Q(**lookup_kwargs)) \
                    .filter(awarding_agency=awarding_agency_toptier) \
                    .first()

            if summary_award:
                return [], summary_award

            # We weren't able to match, so create a new award record.
            if parent_award_id:
                # If parent award id was supplied, recursively get/create
                # an award record for it
                parent_q_kwargs = {'awarding_agency': awarding_agency}
                for i in [(piid, "piid"), (fain, "fain"), (uri, "uri")]:
                    parent_q_kwargs[i[1]] = parent_award_id if i[0] else None
                parent_created, parent_award = Award.get_or_create_summary_award(**parent_q_kwargs)
            else:
                parent_created, parent_award = [], None

            # Now create the award record for this award transaction
            create_kwargs = {"awarding_agency": awarding_agency, "parent_award": parent_award}
            for i in [(piid, "piid"), (fain, "fain"), (uri, "uri")]:
                create_kwargs[i[1]] = i[0]
            summary_award = Award(**create_kwargs)
            created = [summary_award, ]
            created.extend(parent_created)

            if save:
                summary_award.save()

            return created, summary_award

        # Do not use bare except
        except ValueError:
            raise ValueError(
                'Unable to find or create an award with the provided information: '
                'piid={}, fain={}, uri={}, parent_id={}, awarding_agency={}'.format(
                    piid, fain, uri, parent_award_id, awarding_agency))

    class Meta:
        db_table = 'awards'


class TransactionNormalized(models.Model):
    award = models.ForeignKey(Award, models.CASCADE, help_text="The award which this transaction is contained in")
    usaspending_unique_transaction_id = models.TextField(blank=True, null=True,
                                                         help_text="If this record is legacy USASpending data, this is "
                                                                   "the unique transaction identifier from that system")
    type = models.TextField(verbose_name="Action Type", null=True,
                            help_text="The type for this transaction. For example, A, B, C, D", db_index=True)
    type_description = models.TextField(blank=True, verbose_name="Action Type Description", null=True,
                                        help_text="The plain text description of the transaction type")
    period_of_performance_start_date = models.DateField(verbose_name="Period of Performance Start Date", null=True,
                                                        help_text="The period of performance start date")
    period_of_performance_current_end_date = models.DateField(verbose_name="Period of Performance Current End Date",
                                                              null=True,
                                                              help_text="The current end date of the period of "
                                                                        "performance")
    action_date = models.DateField(verbose_name="Transaction Date", help_text="The date this transaction was actioned",
                                   db_index=True)
    action_type = models.TextField(blank=True, null=True, help_text="The type of transaction. For example, A, B, C, D")
    action_type_description = models.TextField(blank=True, null=True)
    federal_action_obligation = models.DecimalField(max_digits=20, db_index=True, decimal_places=2, blank=True,
                                                    null=True,
                                                    help_text="The obligation of the federal government for this "
                                                              "transaction")
    modification_number = models.TextField(blank=True, null=True, verbose_name="Modification Number",
                                           help_text="The modification number for this transaction")
    awarding_agency = models.ForeignKey(Agency, related_name='%(app_label)s_%(class)s_awarding_agency', null=True,
                                        help_text="The agency which awarded this transaction")
    funding_agency = models.ForeignKey(Agency, related_name='%(app_label)s_%(class)s_funding_agency', null=True,
                                       help_text="The agency which is funding this transaction")
    recipient = models.ForeignKey(LegalEntity, null=True, help_text="The recipient for this transaction")
    description = models.TextField(null=True, help_text="The description of this transaction")
    place_of_performance = models.ForeignKey(Location, null=True,
                                             help_text="The location where the work on this transaction was performed")
    drv_award_transaction_usaspend = models.DecimalField(max_digits=20, decimal_places=2, blank=True, null=True)
    drv_current_total_award_value_amount_adjustment = models.DecimalField(max_digits=20, decimal_places=2, blank=True,
                                                                          null=True)
    drv_potential_total_award_value_amount_adjustment = models.DecimalField(max_digits=20, decimal_places=2, blank=True,
                                                                            null=True)
    last_modified_date = models.DateField(blank=True, null=True,
                                          help_text="The date this transaction was last modified")
    certified_date = models.DateField(blank=True, null=True, help_text="The date this transaction was certified")
    create_date = models.DateTimeField(auto_now_add=True, blank=True, null=True,
                                       help_text="The date this transaction was created in the API")
    update_date = models.DateTimeField(auto_now=True, null=True,
                                       help_text="The last time this transaction was updated in the API")
    fiscal_year = models.IntegerField(blank=True, null=True, help_text="Fiscal Year calculated based on Action Date")

    def __str__(self):
        return '%s award: %s' % (self.type_description, self.award)

    def newer_than(self, dct):
        """Compares age of this instance to a Python dictionary

        Determines the age of each by last_modified_date, if set,
        otherwise action_date.
        Returns `False` if either side lacks a date completely.
        """

        my_date = self.last_modified_date
        their_date = dct.get('last_modified_date')
        if my_date and their_date:
            return my_date > their_date
        else:
            return False

    @classmethod
    def get_or_create_transaction(cls, **kwargs):
        """Gets and updates, or creates, a Transaction

        Transactions must be unique on Award, Awarding Agency, and Mod Number
        """
        transaction = cls.objects.filter(
            award=kwargs.get('award'),
            modification_number=kwargs.get('modification_number')
        ).order_by('-update_date').first()
        if transaction:
            if not transaction.newer_than(kwargs):
                for (k, v) in kwargs.items():

                    setattr(transaction, k, v)

            return transaction
        return cls(**kwargs)

    def save(self, *args, **kwargs):
        self.fiscal_year = fy(self.action_date)
        super().save(*args, **kwargs)

    class Meta:
        db_table = 'transaction_normalized'
        index_together = ['award', 'action_date']


class TransactionFPDS(models.Model):
    transaction = models.OneToOneField(
        TransactionNormalized, on_delete=models.CASCADE,
        primary_key=True, related_name='contract_data',
        help_text="Non-specific transaction data, fields shared among both assistance and contract transactions")
    detached_award_procurement_id = models.TextField(blank=True, null=True, db_index=True)
    detached_award_proc_unique = models.TextField(unique=True, null=False)
    piid = models.TextField(blank=True, null=True, db_index=True)
    agency_id = models.TextField(blank=True, null=True)
    awarding_sub_tier_agency_c = models.TextField(blank=True, null=True)
    awarding_sub_tier_agency_n = models.TextField(blank=True, null=True)
    awarding_agency_code = models.TextField(blank=True, null=True)
    awarding_agency_name = models.TextField(blank=True, null=True)
    parent_award_id = models.TextField(blank=True, null=True)
    award_modification_amendme = models.TextField(blank=True, null=True)
    type_of_contract_pricing = models.TextField(blank=True, null=True, db_index=True)
    type_of_contract_pric_desc = models.TextField(blank=True, null=True)
    contract_award_type = models.TextField(blank=True, null=True)
    contract_award_type_desc = models.TextField(blank=True, null=True)
    naics = models.TextField(blank=True, null=True, db_index=True)
    naics_description = models.TextField(blank=True, null=True)
    awardee_or_recipient_uniqu = models.TextField(blank=True, null=True)
    ultimate_parent_legal_enti = models.TextField(blank=True, null=True)
    ultimate_parent_unique_ide = models.TextField(blank=True, null=True)
    award_description = models.TextField(blank=True, null=True)
    place_of_performance_zip4a = models.TextField(blank=True, null=True)
    place_of_perform_city_name = models.TextField(blank=True, null=True)
    place_of_perform_county_na = models.TextField(blank=True, null=True)
    place_of_performance_congr = models.TextField(blank=True, null=True)
    awardee_or_recipient_legal = models.TextField(blank=True, null=True)
    legal_entity_city_name = models.TextField(blank=True, null=True)
    legal_entity_state_code = models.TextField(blank=True, null=True)
    legal_entity_state_descrip = models.TextField(blank=True, null=True)
    legal_entity_zip4 = models.TextField(blank=True, null=True)
    legal_entity_congressional = models.TextField(blank=True, null=True)
    legal_entity_address_line1 = models.TextField(blank=True, null=True)
    legal_entity_address_line2 = models.TextField(blank=True, null=True)
    legal_entity_address_line3 = models.TextField(blank=True, null=True)
    legal_entity_country_code = models.TextField(blank=True, null=True)
    legal_entity_country_name = models.TextField(blank=True, null=True)
    period_of_performance_star = models.TextField(blank=True, null=True)
    period_of_performance_curr = models.TextField(blank=True, null=True)
    period_of_perf_potential_e = models.TextField(blank=True, null=True)
    ordering_period_end_date = models.TextField(blank=True, null=True)
    action_date = models.TextField(blank=True, null=True)
    action_type = models.TextField(blank=True, null=True)
    action_type_description = models.TextField(blank=True, null=True)
    federal_action_obligation = models.TextField(blank=True, null=True)
    current_total_value_award = models.TextField(blank=True, null=True)
    potential_total_value_awar = models.TextField(blank=True, null=True)
    base_exercised_options_val = models.TextField(blank=True, null=True)
    base_and_all_options_value = models.TextField(blank=True, null=True)
    funding_sub_tier_agency_co = models.TextField(blank=True, null=True)
    funding_sub_tier_agency_na = models.TextField(blank=True, null=True)
    funding_office_code = models.TextField(blank=True, null=True)
    funding_office_name = models.TextField(blank=True, null=True)
    awarding_office_code = models.TextField(blank=True, null=True)
    awarding_office_name = models.TextField(blank=True, null=True)
    referenced_idv_agency_iden = models.TextField(blank=True, null=True)
    referenced_idv_agency_desc = models.TextField(blank=True, null=True)
    funding_agency_code = models.TextField(blank=True, null=True)
    funding_agency_name = models.TextField(blank=True, null=True)
    place_of_performance_locat = models.TextField(blank=True, null=True)
    place_of_performance_state = models.TextField(blank=True, null=True)
    place_of_perfor_state_desc = models.TextField(blank=True, null=True)
    place_of_perform_country_c = models.TextField(blank=True, null=True)
    place_of_perf_country_desc = models.TextField(blank=True, null=True)
    idv_type = models.TextField(blank=True, null=True)
    idv_type_description = models.TextField(blank=True, null=True)
    award_or_idv_flag = models.TextField(blank=True, null=True)
    referenced_idv_type = models.TextField(blank=True, null=True)
    referenced_idv_type_desc = models.TextField(blank=True, null=True)
    vendor_doing_as_business_n = models.TextField(blank=True, null=True)
    vendor_phone_number = models.TextField(blank=True, null=True)
    vendor_fax_number = models.TextField(blank=True, null=True)
    multiple_or_single_award_i = models.TextField(blank=True, null=True)
    multiple_or_single_aw_desc = models.TextField(blank=True, null=True)
    referenced_mult_or_single = models.TextField(blank=True, null=True)
    referenced_mult_or_si_desc = models.TextField(blank=True, null=True)
    type_of_idc = models.TextField(blank=True, null=True)
    type_of_idc_description = models.TextField(blank=True, null=True)
    a_76_fair_act_action = models.TextField(blank=True, null=True)
    a_76_fair_act_action_desc = models.TextField(blank=True, null=True)
    dod_claimant_program_code = models.TextField(blank=True, null=True)
    dod_claimant_prog_cod_desc = models.TextField(blank=True, null=True)
    clinger_cohen_act_planning = models.TextField(blank=True, null=True)
    clinger_cohen_act_pla_desc = models.TextField(blank=True, null=True)
    commercial_item_acquisitio = models.TextField(blank=True, null=True)
    commercial_item_acqui_desc = models.TextField(blank=True, null=True)
    commercial_item_test_progr = models.TextField(blank=True, null=True)
    commercial_item_test_desc = models.TextField(blank=True, null=True)
    consolidated_contract = models.TextField(blank=True, null=True)
    consolidated_contract_desc = models.TextField(blank=True, null=True)
    contingency_humanitarian_o = models.TextField(blank=True, null=True)
    contingency_humanitar_desc = models.TextField(blank=True, null=True)
    contract_bundling = models.TextField(blank=True, null=True)
    contract_bundling_descrip = models.TextField(blank=True, null=True)
    contract_financing = models.TextField(blank=True, null=True)
    contract_financing_descrip = models.TextField(blank=True, null=True)
    contracting_officers_deter = models.TextField(blank=True, null=True)
    contracting_officers_desc = models.TextField(blank=True, null=True)
    cost_accounting_standards = models.TextField(blank=True, null=True)
    cost_accounting_stand_desc = models.TextField(blank=True, null=True)
    cost_or_pricing_data = models.TextField(blank=True, null=True)
    cost_or_pricing_data_desc = models.TextField(blank=True, null=True)
    country_of_product_or_serv = models.TextField(blank=True, null=True)
    country_of_product_or_desc = models.TextField(blank=True, null=True)
    davis_bacon_act = models.TextField(blank=True, null=True)
    davis_bacon_act_descrip = models.TextField(blank=True, null=True)
    evaluated_preference = models.TextField(blank=True, null=True)
    evaluated_preference_desc = models.TextField(blank=True, null=True)
    extent_competed = models.TextField(blank=True, null=True, db_index=True)
    extent_compete_description = models.TextField(blank=True, null=True)
    fed_biz_opps = models.TextField(blank=True, null=True)
    fed_biz_opps_description = models.TextField(blank=True, null=True)
    foreign_funding = models.TextField(blank=True, null=True)
    foreign_funding_desc = models.TextField(blank=True, null=True)
    government_furnished_equip = models.TextField(blank=True, null=True)
    government_furnished_desc = models.TextField(blank=True, null=True)
    information_technology_com = models.TextField(blank=True, null=True)
    information_technolog_desc = models.TextField(blank=True, null=True)
    interagency_contracting_au = models.TextField(blank=True, null=True)
    interagency_contract_desc = models.TextField(blank=True, null=True)
    local_area_set_aside = models.TextField(blank=True, null=True)
    local_area_set_aside_desc = models.TextField(blank=True, null=True)
    major_program = models.TextField(blank=True, null=True)
    purchase_card_as_payment_m = models.TextField(blank=True, null=True)
    purchase_card_as_paym_desc = models.TextField(blank=True, null=True)
    multi_year_contract = models.TextField(blank=True, null=True)
    multi_year_contract_desc = models.TextField(blank=True, null=True)
    national_interest_action = models.TextField(blank=True, null=True)
    national_interest_desc = models.TextField(blank=True, null=True)
    number_of_actions = models.TextField(blank=True, null=True)
    number_of_offers_received = models.TextField(blank=True, null=True)
    other_statutory_authority = models.TextField(blank=True, null=True)
    performance_based_service = models.TextField(blank=True, null=True)
    performance_based_se_desc = models.TextField(blank=True, null=True)
    place_of_manufacture = models.TextField(blank=True, null=True)
    place_of_manufacture_desc = models.TextField(blank=True, null=True)
    price_evaluation_adjustmen = models.TextField(blank=True, null=True)
    product_or_service_code = models.TextField(blank=True, null=True, db_index=True)
    product_or_service_co_desc = models.TextField(blank=True, null=True)
    program_acronym = models.TextField(blank=True, null=True)
    other_than_full_and_open_c = models.TextField(blank=True, null=True)
    other_than_full_and_o_desc = models.TextField(blank=True, null=True)
    recovered_materials_sustai = models.TextField(blank=True, null=True)
    recovered_materials_s_desc = models.TextField(blank=True, null=True)
    research = models.TextField(blank=True, null=True)
    research_description = models.TextField(blank=True, null=True)
    sea_transportation = models.TextField(blank=True, null=True)
    sea_transportation_desc = models.TextField(blank=True, null=True)
    service_contract_act = models.TextField(blank=True, null=True)
    service_contract_act_desc = models.TextField(blank=True, null=True)
    small_business_competitive = models.TextField(blank=True, null=True)
    solicitation_identifier = models.TextField(blank=True, null=True)
    solicitation_procedures = models.TextField(blank=True, null=True)
    solicitation_procedur_desc = models.TextField(blank=True, null=True)
    fair_opportunity_limited_s = models.TextField(blank=True, null=True)
    fair_opportunity_limi_desc = models.TextField(blank=True, null=True)
    subcontracting_plan = models.TextField(blank=True, null=True)
    subcontracting_plan_desc = models.TextField(blank=True, null=True)
    program_system_or_equipmen = models.TextField(blank=True, null=True)
    program_system_or_equ_desc = models.TextField(blank=True, null=True)
    type_set_aside = models.TextField(blank=True, null=True, db_index=True)
    type_set_aside_description = models.TextField(blank=True, null=True)
    epa_designated_product = models.TextField(blank=True, null=True)
    epa_designated_produc_desc = models.TextField(blank=True, null=True)
    walsh_healey_act = models.TextField(blank=True, null=True)
    walsh_healey_act_descrip = models.TextField(blank=True, null=True)
    transaction_number = models.TextField(blank=True, null=True)
    sam_exception = models.TextField(blank=True, null=True)
    sam_exception_description = models.TextField(blank=True, null=True)
    city_local_government = models.TextField(blank=True, null=True)
    county_local_government = models.TextField(blank=True, null=True)
    inter_municipal_local_gove = models.TextField(blank=True, null=True)
    local_government_owned = models.TextField(blank=True, null=True)
    municipality_local_governm = models.TextField(blank=True, null=True)
    school_district_local_gove = models.TextField(blank=True, null=True)
    township_local_government = models.TextField(blank=True, null=True)
    us_state_government = models.TextField(blank=True, null=True)
    us_federal_government = models.TextField(blank=True, null=True)
    federal_agency = models.TextField(blank=True, null=True)
    federally_funded_research = models.TextField(blank=True, null=True)
    us_tribal_government = models.TextField(blank=True, null=True)
    foreign_government = models.TextField(blank=True, null=True)
    community_developed_corpor = models.TextField(blank=True, null=True)
    labor_surplus_area_firm = models.TextField(blank=True, null=True)
    corporate_entity_not_tax_e = models.TextField(blank=True, null=True)
    corporate_entity_tax_exemp = models.TextField(blank=True, null=True)
    partnership_or_limited_lia = models.TextField(blank=True, null=True)
    sole_proprietorship = models.TextField(blank=True, null=True)
    small_agricultural_coopera = models.TextField(blank=True, null=True)
    international_organization = models.TextField(blank=True, null=True)
    us_government_entity = models.TextField(blank=True, null=True)
    emerging_small_business = models.TextField(blank=True, null=True)
    c8a_program_participant = models.TextField(blank=True, null=True)
    sba_certified_8_a_joint_ve = models.TextField(blank=True, null=True)
    dot_certified_disadvantage = models.TextField(blank=True, null=True)
    self_certified_small_disad = models.TextField(blank=True, null=True)
    historically_underutilized = models.TextField(blank=True, null=True)
    small_disadvantaged_busine = models.TextField(blank=True, null=True)
    the_ability_one_program = models.TextField(blank=True, null=True)
    historically_black_college = models.TextField(blank=True, null=True)
    c1862_land_grant_college = models.TextField(blank=True, null=True)
    c1890_land_grant_college = models.TextField(blank=True, null=True)
    c1994_land_grant_college = models.TextField(blank=True, null=True)
    minority_institution = models.TextField(blank=True, null=True)
    private_university_or_coll = models.TextField(blank=True, null=True)
    school_of_forestry = models.TextField(blank=True, null=True)
    state_controlled_instituti = models.TextField(blank=True, null=True)
    tribal_college = models.TextField(blank=True, null=True)
    veterinary_college = models.TextField(blank=True, null=True)
    educational_institution = models.TextField(blank=True, null=True)
    alaskan_native_servicing_i = models.TextField(blank=True, null=True)
    community_development_corp = models.TextField(blank=True, null=True)
    native_hawaiian_servicing = models.TextField(blank=True, null=True)
    domestic_shelter = models.TextField(blank=True, null=True)
    manufacturer_of_goods = models.TextField(blank=True, null=True)
    hospital_flag = models.TextField(blank=True, null=True)
    veterinary_hospital = models.TextField(blank=True, null=True)
    hispanic_servicing_institu = models.TextField(blank=True, null=True)
    foundation = models.TextField(blank=True, null=True)
    woman_owned_business = models.TextField(blank=True, null=True)
    minority_owned_business = models.TextField(blank=True, null=True)
    women_owned_small_business = models.TextField(blank=True, null=True)
    economically_disadvantaged = models.TextField(blank=True, null=True)
    joint_venture_women_owned = models.TextField(blank=True, null=True)
    joint_venture_economically = models.TextField(blank=True, null=True)
    veteran_owned_business = models.TextField(blank=True, null=True)
    service_disabled_veteran_o = models.TextField(blank=True, null=True)
    contracts = models.TextField(blank=True, null=True)
    grants = models.TextField(blank=True, null=True)
    receives_contracts_and_gra = models.TextField(blank=True, null=True)
    airport_authority = models.TextField(blank=True, null=True)
    council_of_governments = models.TextField(blank=True, null=True)
    housing_authorities_public = models.TextField(blank=True, null=True)
    interstate_entity = models.TextField(blank=True, null=True)
    planning_commission = models.TextField(blank=True, null=True)
    port_authority = models.TextField(blank=True, null=True)
    transit_authority = models.TextField(blank=True, null=True)
    subchapter_s_corporation = models.TextField(blank=True, null=True)
    limited_liability_corporat = models.TextField(blank=True, null=True)
    foreign_owned_and_located = models.TextField(blank=True, null=True)
    american_indian_owned_busi = models.TextField(blank=True, null=True)
    alaskan_native_owned_corpo = models.TextField(blank=True, null=True)
    indian_tribe_federally_rec = models.TextField(blank=True, null=True)
    native_hawaiian_owned_busi = models.TextField(blank=True, null=True)
    tribally_owned_business = models.TextField(blank=True, null=True)
    asian_pacific_american_own = models.TextField(blank=True, null=True)
    black_american_owned_busin = models.TextField(blank=True, null=True)
    hispanic_american_owned_bu = models.TextField(blank=True, null=True)
    native_american_owned_busi = models.TextField(blank=True, null=True)
    subcontinent_asian_asian_i = models.TextField(blank=True, null=True)
    other_minority_owned_busin = models.TextField(blank=True, null=True)
    for_profit_organization = models.TextField(blank=True, null=True)
    nonprofit_organization = models.TextField(blank=True, null=True)
    other_not_for_profit_organ = models.TextField(blank=True, null=True)
    us_local_government = models.TextField(blank=True, null=True)
    referenced_idv_modificatio = models.TextField(blank=True, null=True)
    undefinitized_action = models.TextField(blank=True, null=True)
    undefinitized_action_desc = models.TextField(blank=True, null=True)
    domestic_or_foreign_entity = models.TextField(blank=True, null=True)
    domestic_or_foreign_e_desc = models.TextField(blank=True, null=True)
    annual_revenue = models.TextField(blank=True, null=True)
    division_name = models.TextField(blank=True, null=True)
    division_number_or_office = models.TextField(blank=True, null=True)
    number_of_employees = models.TextField(blank=True, null=True)
    vendor_alternate_name = models.TextField(blank=True, null=True)
    vendor_alternate_site_code = models.TextField(blank=True, null=True)
    vendor_enabled = models.TextField(blank=True, null=True)
    vendor_legal_org_name = models.TextField(blank=True, null=True)
    vendor_location_disabled_f = models.TextField(blank=True, null=True)
    vendor_site_code = models.TextField(blank=True, null=True)
    pulled_from = models.TextField(blank=True, null=True)
    last_modified = models.TextField(blank=True, null=True)
    initial_report_date = models.TextField(blank=True, null=True)

    # Timestamp field auto generated by broker
    created_at = models.DateTimeField(blank=True, null=True)
    updated_at = models.DateTimeField(blank=True, null=True)

    @classmethod
    def get_or_create_2(cls, transaction, **kwargs):
        try:
            if not transaction.newer_than(kwargs):
                for (k, v) in kwargs.items():
                    setattr(transaction.contract_data, k, v)
        except ObjectDoesNotExist:
            transaction.contract_data = cls(**kwargs)
        return transaction.contract_data

    class Meta:
        db_table = 'transaction_fpds'


class TransactionFABS(models.Model):
    transaction = models.OneToOneField(
        TransactionNormalized, on_delete=models.CASCADE,
        primary_key=True, related_name='assistance_data')
    published_award_financial_assistance_id = models.TextField(blank=True, null=True, db_index=True)
    afa_generated_unique = models.TextField(blank=True, null=False)
    action_date = models.TextField(blank=True, null=True)
    action_type = models.TextField(blank=True, null=True)
    assistance_type = models.TextField(blank=True, null=True)
    award_description = models.TextField(blank=True, null=True)
    awardee_or_recipient_legal = models.TextField(blank=True, null=True)
    awardee_or_recipient_uniqu = models.TextField(blank=True, null=True)
    awarding_agency_code = models.TextField(blank=True, null=True)
    awarding_agency_name = models.TextField(blank=True, null=True)
    awarding_office_code = models.TextField(blank=True, null=True)
    awarding_office_name = models.TextField(blank=True, null=True)
    awarding_sub_tier_agency_c = models.TextField(blank=True, null=True)
    awarding_sub_tier_agency_n = models.TextField(blank=True, null=True)
    award_modification_amendme = models.TextField(blank=True, null=True)
    business_funds_indicator = models.TextField(blank=True, null=True)
    business_types = models.TextField(blank=True, null=True)
    cfda_number = models.TextField(blank=True, null=True, db_index=True)
    cfda_title = models.TextField(blank=True, null=True)
    correction_late_delete_ind = models.TextField(blank=True, null=True)
    face_value_loan_guarantee = models.DecimalField(max_digits=23, decimal_places=2, blank=True, null=True)
    fain = models.TextField(blank=True, null=True, db_index=True)
    federal_action_obligation = models.DecimalField(max_digits=23, decimal_places=2, blank=True, null=True)
    fiscal_year_and_quarter_co = models.TextField(blank=True, null=True)
    funding_agency_code = models.TextField(blank=True, null=True)
    funding_agency_name = models.TextField(blank=True, null=True)
    funding_office_code = models.TextField(blank=True, null=True)
    funding_office_name = models.TextField(blank=True, null=True)
    funding_sub_tier_agency_co = models.TextField(blank=True, null=True)
    funding_sub_tier_agency_na = models.TextField(blank=True, null=True)
    is_active = models.BooleanField(null=False, default=False)
    is_historical = models.NullBooleanField()
    legal_entity_address_line1 = models.TextField(blank=True, null=True)
    legal_entity_address_line2 = models.TextField(blank=True, null=True)
    legal_entity_address_line3 = models.TextField(blank=True, null=True)
    legal_entity_city_name = models.TextField(blank=True, null=True)
    legal_entity_city_code = models.TextField(blank=True, null=True)
    legal_entity_congressional = models.TextField(blank=True, null=True)
    legal_entity_country_code = models.TextField(blank=True, null=True)
    legal_entity_country_name = models.TextField(blank=True, null=True)
    legal_entity_county_code = models.TextField(blank=True, null=True)
    legal_entity_county_name = models.TextField(blank=True, null=True)
    legal_entity_foreign_city = models.TextField(blank=True, null=True)
    legal_entity_foreign_posta = models.TextField(blank=True, null=True)
    legal_entity_foreign_provi = models.TextField(blank=True, null=True)
    legal_entity_state_code = models.TextField(blank=True, null=True)
    legal_entity_state_name = models.TextField(blank=True, null=True)
    legal_entity_zip5 = models.TextField(blank=True, null=True)
    legal_entity_zip_last4 = models.TextField(blank=True, null=True)
    modified_at = models.DateTimeField(blank=True, null=True)
    non_federal_funding_amount = models.DecimalField(max_digits=23, decimal_places=2, blank=True, null=True)
    original_loan_subsidy_cost = models.DecimalField(max_digits=23, decimal_places=2, blank=True, null=True)
    period_of_performance_curr = models.TextField(blank=True, null=True)
    period_of_performance_star = models.TextField(blank=True, null=True)
    place_of_performance_city = models.TextField(blank=True, null=True)
    place_of_performance_code = models.TextField(blank=True, null=True)
    place_of_performance_congr = models.TextField(blank=True, null=True)
    place_of_perform_country_c = models.TextField(blank=True, null=True)
    place_of_perform_country_n = models.TextField(blank=True, null=True)
    place_of_perform_county_c = models.TextField(blank=True, null=True)
    place_of_perform_county_na = models.TextField(blank=True, null=True)
    place_of_performance_forei = models.TextField(blank=True, null=True)
    place_of_perform_state_nam = models.TextField(blank=True, null=True)
    place_of_performance_zip4a = models.TextField(blank=True, null=True)
    record_type = models.IntegerField(blank=True, null=True)
    sai_number = models.TextField(blank=True, null=True)
    total_funding_amount = models.TextField(blank=True, null=True)
    uri = models.TextField(blank=True, null=True, db_index=True)

    # Timestamp field auto generated by broker
    created_at = models.DateTimeField(blank=True, null=True)
    updated_at = models.DateTimeField(blank=True, null=True)

    @classmethod
    def get_or_create_2(cls, transaction, **kwargs):
        try:
            if not transaction.newer_than(kwargs):
                for (k, v) in kwargs.items():
                    setattr(transaction.assistance_data, k, v)
        except ObjectDoesNotExist:
            transaction.assistance_data = cls(**kwargs)
        return transaction.assistance_data

    class Meta:
        db_table = 'transaction_fabs'
        unique_together = (('awarding_sub_tier_agency_c', 'award_modification_amendme', 'fain', 'uri'),)


class Subaward(DataSourceTrackedModel):
    # Foreign keys
    award = models.ForeignKey(Award, models.CASCADE, related_name="subawards")
    recipient = models.ForeignKey(LegalEntity, models.DO_NOTHING)
    submission = models.ForeignKey(SubmissionAttributes, models.CASCADE)
    cfda = models.ForeignKey(Cfda, models.DO_NOTHING, related_name="related_subawards", null=True)
    awarding_agency = models.ForeignKey(Agency, models.DO_NOTHING, related_name="awarding_subawards", null=True)
    funding_agency = models.ForeignKey(Agency, models.DO_NOTHING, related_name="funding_subawards", null=True)
    place_of_performance = models.ForeignKey(Location, models.DO_NOTHING, null=True)

    subaward_number = models.TextField(db_index=True)
    amount = models.DecimalField(max_digits=20, decimal_places=2)
    description = models.TextField(null=True, blank=True)

    recovery_model_question1 = models.TextField(null=True, blank=True)
    recovery_model_question2 = models.TextField(null=True, blank=True)

    action_date = models.DateField(blank=True, null=True)
    award_report_fy_month = models.IntegerField()
    award_report_fy_year = models.IntegerField()

    naics = models.TextField(blank=True, null=True, verbose_name="NAICS",
                             help_text="Specified which industry the work for this transaction falls into. A "
                                       "6-digit code")
    naics_description = models.TextField(blank=True, null=True, verbose_name="NAICS Description",
                                         help_text="A plain text description of the NAICS code")

    class Meta:
        managed = True
        unique_together = (('subaward_number', 'award'),)


<<<<<<< HEAD
class MatviewAwardSearch(models.Model):
    # Fields
    action_date = models.DateField(blank=True, null=False)
    fiscal_year = models.IntegerField()
    type = models.TextField(blank=True, null=True)
    transaction_id = models.IntegerField(blank=False, null=False, primary_key=True)
    action_type = models.TextField()
    award_id = models.IntegerField()
    award_category = models.TextField()
    total_obligation = models.DecimalField(
        max_digits=15, decimal_places=2, blank=True,
        null=True)
    federal_action_obligation = models.DecimalField(
        max_digits=20, db_index=True, decimal_places=2, blank=True,
        null=True)

    place_of_performance_id = models.IntegerField()
    pop_country_name = models.TextField()
    pop_country_code = models.TextField()
    pop_county_code = models.TextField()
    pop_state_code = models.TextField()
    pop_congressional_code = models.TextField()

    awarding_agency_id = models.IntegerField()
    awarding_agency_code = models.TextField()
    funding_agency_id = models.IntegerField()

    naics_code = models.TextField()
    naics_description = models.TextField()
    piid = models.TextField()
    psc_code = models.TextField()
    psc_description = models.TextField()

    type_of_contract_pricing = models.TextField()
    type_set_aside = models.TextField()
    extent_competed = models.TextField()

    cfda_number = models.TextField()
    cfda_title = models.TextField()
    cfda_popular_name = models.TextField()

    recipient_id = models.IntegerField()
    recipient_name = models.TextField()
    recipient_unique_id = models.TextField()
    parent_recipient_unique_id = models.TextField()
    business_types_description = models.TextField()

    recipient_location_country_name = models.TextField()
    recipient_location_state_code = models.TextField()
    recipient_location_state_name = models.TextField()
    recipient_location_county_code = models.TextField()
    recipient_location_county_name = models.TextField()
    recipient_location_congressional_code = models.TextField()

    awarding_toptier_agency_name = models.TextField()
    funding_toptier_agency_name = models.TextField()
    awarding_subtier_agency_name = models.TextField()
    funding_subtier_agency_name = models.TextField()
    awarding_toptier_agency_abbreviation = models.TextField()
    funding_toptier_agency_abbreviation = models.TextField()
    awarding_subtier_agency_abbreviation = models.TextField()
    funding_subtier_agency_abbreviation = models.TextField()

    class Meta:
        managed = False
        db_table = 'matview_award_search'
=======
class SummaryAwardView(models.Model):

    # Fields
    action_date = models.DateField(blank=True, null=True)
    fiscal_year = models.IntegerField()
    type = models.TextField(blank=True, null=True)
    category = models.TextField(blank=True, null=True)
    awarding_agency_id = models.TextField(blank=True, null=True)
    awarding_agency_name = models.TextField(blank=True, null=True)
    awarding_agency_abbr = models.TextField(blank=True, null=True)
    funding_agency_id = models.TextField(blank=True, null=True)
    funding_agency_name = models.TextField(blank=True, null=True)
    funding_agency_abbr = models.TextField(blank=True, null=True)
    federal_action_obligation = models.DecimalField(max_digits=20, decimal_places=2, blank=True,
                                                    null=True)
    counts = models.IntegerField()

    class Meta:
        managed = False
        db_table = 'summary_award_view'


class SummaryView(models.Model):

    # Fields
    action_date = models.DateField(blank=True, null=True)
    fiscal_year = models.IntegerField()
    type = models.TextField(blank=True, null=True)
    awarding_agency_id = models.TextField(blank=True, null=True)
    awarding_agency_name = models.TextField(blank=True, null=True)
    awarding_agency_abbr = models.TextField(blank=True, null=True)
    funding_agency_id = models.TextField(blank=True, null=True)
    funding_agency_name = models.TextField(blank=True, null=True)
    funding_agency_abbr = models.TextField(blank=True, null=True)
    federal_action_obligation = models.DecimalField(max_digits=20, decimal_places=2, blank=True,
                                                    null=True)
    counts = models.IntegerField()

    class Meta:
        managed = False
        db_table = 'summary_view'


class SumaryNaicsCodesView(models.Model):

    # Fields
    action_date = models.DateField(blank=True, null=True)
    fiscal_year = models.IntegerField()
    type = models.TextField(blank=True, null=True)
    naics = models.TextField(blank=True, null=True)
    naics_description = models.TextField(blank=True, null=True)
    federal_action_obligation = models.DecimalField(max_digits=20, decimal_places=2, blank=True,
                                                    null=True)
    counts = models.IntegerField()

    class Meta:
        managed = False
        db_table = 'summary_view_naics_codes'


class SumaryPscCodesView(models.Model):

    # Fields
    action_date = models.DateField(blank=True, null=True)
    fiscal_year = models.IntegerField()
    type = models.TextField(blank=True, null=True)
    product_or_service_code = models.TextField(blank=True, null=True)
    federal_action_obligation = models.DecimalField(max_digits=20, decimal_places=2, blank=True,
                                                    null=True)
    counts = models.IntegerField()

    class Meta:
        managed = False
        db_table = 'summary_view_psc_codes'


class SumaryCfdaNumbersView(models.Model):

    # Fields
    action_date = models.DateField(blank=True, null=True)
    fiscal_year = models.IntegerField()
    type = models.TextField(blank=True, null=True)
    cfda_number = models.TextField(blank=True, null=True)
    cfda_title = models.TextField(blank=True, null=True)
    federal_action_obligation = models.DecimalField(max_digits=20, decimal_places=2, blank=True,
                                                    null=True)
    counts = models.IntegerField()

    class Meta:
        managed = False
        db_table = 'summary_view_cfda_number'
>>>>>>> da6b425f
<|MERGE_RESOLUTION|>--- conflicted
+++ resolved
@@ -831,7 +831,6 @@
         unique_together = (('subaward_number', 'award'),)
 
 
-<<<<<<< HEAD
 class MatviewAwardSearch(models.Model):
     # Fields
     action_date = models.DateField(blank=True, null=False)
@@ -898,7 +897,8 @@
     class Meta:
         managed = False
         db_table = 'matview_award_search'
-=======
+
+
 class SummaryAwardView(models.Model):
 
     # Fields
@@ -989,5 +989,4 @@
 
     class Meta:
         managed = False
-        db_table = 'summary_view_cfda_number'
->>>>>>> da6b425f
+        db_table = 'summary_view_cfda_number'