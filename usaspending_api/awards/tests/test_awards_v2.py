import datetime
import pytest
import json

from rest_framework import status
from model_bakery import baker

from usaspending_api.awards.models import TransactionNormalized
from usaspending_api.references.models import Agency


@pytest.fixture
def awards_and_transactions(db):

    # DUNS
    duns = {"awardee_or_recipient_uniqu": "123", "legal_business_name": "Sams Club"}

    baker.make("recipient.DUNS", **duns)

    # Recipient Lookup
    parent_recipient_lookup = {"duns": "123", "uei": "ABC", "recipient_hash": "cfd3f3f5-2162-7679-9f6b-429cecaa3e1e"}
    recipient_lookup = {"duns": "456", "uei": "DEF", "recipient_hash": "66545a8d-bf37-3eda-cce5-29c6170c9aab"}

    baker.make("recipient.RecipientLookup", **parent_recipient_lookup)
    baker.make("recipient.RecipientLookup", **recipient_lookup)

    # Recipient Profile
    parent_recipient_profile = {"recipient_hash": "cfd3f3f5-2162-7679-9f6b-429cecaa3e1e", "recipient_level": "P"}
    recipient_profile = {"recipient_hash": "66545a8d-bf37-3eda-cce5-29c6170c9aab", "recipient_level": "C"}

    baker.make("recipient.RecipientProfile", **parent_recipient_profile)
    baker.make("recipient.RecipientProfile", **recipient_profile)

    # CFDA
    baker.make("references.Cfda", program_number=12.340)
    baker.make(
        "references.Cfda",
        applicant_eligibility="Hello. I am an applicant eligibility statement.",
        beneficiary_eligibility="Hello. I am a beneficiary eligibility statement.",
        federal_agency="Agency 1",
        objectives="objectives",
        obligations="whatever",
        popular_name="Popular",
        program_number=10.001,
        program_title="CFDA Title",
        url="www.website.com",
        website_address="www.website.biz",
    )
    baker.make(
        "references.Cfda",
        federal_agency="Agency 2",
        objectives="objectives",
        obligations="whatever",
        popular_name="Popular",
        program_number=10.002,
        program_title="CFDA Title 2",
        url="www.website.com",
        website_address="www.website.biz",
    )

    # PSC
    baker.make("references.PSC", code="10", description="Whatever")
    baker.make("references.PSC", code="1005", description="More specific whatever")
    baker.make("references.PSC", code="A", description="R&D")
    baker.make("references.PSC", code="A1", description="R&D - Steak Sauce")
    baker.make("references.PSC", code="A13", description="R&D - Brand specific steak condiments")
    baker.make("references.PSC", code="A136", description="R&D - Very specific steak research")
    baker.make("references.PSC", code="M", description="Something")
    baker.make("references.PSC", code="M1", description="Something More Specific")
    baker.make("references.PSC", code="M123", description="Something Most Specific")

    # NAICS
    baker.make("references.NAICS", code="11", description="Agriculture")
    baker.make("references.NAICS", code="1111", description="Soybean & Oilseed Agriculture")
    baker.make("references.NAICS", code="111120", description="Soybean Harvesting")

    # Toptier Agency
    toptier_agency_1 = {"pk": 1, "abbreviation": "TA1", "name": "TOPTIER AGENCY 1", "toptier_code": "ABC"}
    toptier_agency_2 = {"pk": 2, "abbreviation": "TA2", "name": "TOPTIER AGENCY 2", "toptier_code": "002"}

    ta1 = baker.make("references.ToptierAgency", **toptier_agency_1)
    ta2 = baker.make("references.ToptierAgency", **toptier_agency_2)

    # Subtier Agency
    subtier_agency_1 = {"pk": 1, "abbreviation": "SA1", "name": "SUBTIER AGENCY 1", "subtier_code": "DEF"}
    subtier_agency_2 = {"pk": 2, "abbreviation": "SA2", "name": "SUBTIER AGENCY 2", "subtier_code": "1000"}

    sa1 = baker.make("references.SubtierAgency", **subtier_agency_1)
    sa2 = baker.make("references.SubtierAgency", **subtier_agency_2)

    # Agency
    agency = {
        "pk": 1,
        "subtier_agency": sa1,
        "toptier_agency": ta1,
        "toptier_flag": True,
    }
    agency_2 = {
        "pk": 2,
        "subtier_agency": sa2,
        "toptier_agency": ta2,
        "toptier_flag": True,
    }

    baker.make("references.Agency", **agency)
    baker.make("references.Agency", **agency_2)

    # Transaction Normalized
    bc = {"business_categories": ["small_business"]}

    asst_trans_norm_1 = {"pk": 1, "award_id": 1, **bc}
    asst_trans_norm_2 = {"pk": 3, "award_id": 3, **bc}
    asst_trans_norm_3 = {"pk": 4, "award_id": 3, **bc}
    asst_trans_norm_4 = {"pk": 5, "award_id": 3, **bc}
    asst_trans_norm_5 = {"pk": 13, "award_id": 13, **bc}

    cont_trans_norm_1 = {"pk": 2, "award_id": 2, **bc}
    cont_trans_norm_2 = {"pk": 6, "award_id": 5, **bc}
    cont_trans_norm_3 = {"pk": 7, "award_id": 6, **bc}
    cont_trans_norm_4 = {"pk": 8, "award_id": 7, **bc}
    cont_trans_norm_5 = {"pk": 9, "award_id": 8, **bc}
    cont_trans_norm_6 = {"pk": 10, "award_id": 9, **bc}
    cont_trans_norm_7 = {"pk": 11, "award_id": 10, **bc}

    baker.make("awards.TransactionNormalized", **asst_trans_norm_1)
    baker.make("awards.TransactionNormalized", **asst_trans_norm_2)
    baker.make("awards.TransactionNormalized", **asst_trans_norm_3)
    baker.make("awards.TransactionNormalized", **asst_trans_norm_4)
    baker.make("awards.TransactionNormalized", **asst_trans_norm_5)

    baker.make("awards.TransactionNormalized", **cont_trans_norm_1)
    baker.make("awards.TransactionNormalized", **cont_trans_norm_2)
    baker.make("awards.TransactionNormalized", **cont_trans_norm_3)
    baker.make("awards.TransactionNormalized", **cont_trans_norm_4)
    baker.make("awards.TransactionNormalized", **cont_trans_norm_5)
    baker.make("awards.TransactionNormalized", **cont_trans_norm_6)
    baker.make("awards.TransactionNormalized", **cont_trans_norm_7)

    # Transaction FABS
    asst_trans_1 = {
        "pk": 1,
        "record_type": 111,
        "transaction": TransactionNormalized.objects.get(pk=1),
        "awardee_or_recipient_legal": "LEGAL ENTITY",
        "awardee_or_recipient_uniqu": "456",
        "awarding_office_name": "awarding_office",
        "cfda_number": 12.340,
        "cfda_title": "Shiloh",
        "funding_office_name": "funding_office",
        "legal_entity_address_line1": "123 main st",
        "legal_entity_address_line2": None,
        "legal_entity_address_line3": None,
        "legal_entity_city_name": "Charlotte",
        "legal_entity_congressional": "90",
        "legal_entity_country_code": "USA",
        "legal_entity_country_name": "UNITED STATES",
        "legal_entity_county_code": "019",
        "legal_entity_county_name": "BUNCOMBE",
        "legal_entity_state_code": "NC",
        "legal_entity_state_name": "North Carolina",
        "legal_entity_zip_last4": "5312",
        "legal_entity_zip5": "12204",
        "modified_at": "2000-01-02T00:00:00Z",
        "officer_1_amount": 50000.00,
        "officer_1_name": "John Apple",
        "officer_2_amount": 4623.00,
        "officer_2_name": "Wally World",
        "place_of_perfor_state_code": "TX",
        "place_of_perform_country_c": "PDA",
        "place_of_perform_country_n": "Pacific Delta Amazon",
        "place_of_perform_county_na": "Tripoli",
        "place_of_perform_county_co": "023",
        "place_of_perform_zip_last4": "2135",
        "place_of_performance_city": "Austin",
        "place_of_performance_congr": "-0-",
        "place_of_performance_forei": None,
        "place_of_performance_zip5": "40221",
        "uei": "DEF",
        "ultimate_parent_legal_enti": "PARENT LEGAL ENTITY",
        "ultimate_parent_uei": "ABC",
        "ultimate_parent_unique_ide": "123",
    }
    asst_trans_2 = {
        "pk": 3,
        "record_type": 333,
        "transaction": TransactionNormalized.objects.get(pk=3),
        "awardee_or_recipient_legal": "LEGAL ENTITY",
        "awardee_or_recipient_uniqu": "456",
        "awarding_office_name": "awarding_office",
        "cfda_number": 10.001,
        "cfda_title": "CFDA Title",
        "federal_action_obligation": 100,
        "funding_office_name": "funding_office",
        "legal_entity_address_line1": "123 main st",
        "legal_entity_address_line2": None,
        "legal_entity_address_line3": None,
        "legal_entity_city_name": "Charlotte",
        "legal_entity_congressional": "90",
        "legal_entity_country_code": "USA",
        "legal_entity_country_name": "UNITED STATES",
        "legal_entity_county_code": "019",
        "legal_entity_county_name": "BUNCOMBE",
        "legal_entity_state_code": "NC",
        "legal_entity_state_name": "North Carolina",
        "legal_entity_zip_last4": "5312",
        "legal_entity_zip5": "12204",
        "modified_at": "2000-01-02T00:00:00Z",
        "non_federal_funding_amount": 0,
        "officer_1_amount": 50000.00,
        "officer_1_name": "John Apple",
        "officer_2_amount": 4623.00,
        "officer_2_name": "Wally World",
        "place_of_perfor_state_code": "TX",
        "place_of_perform_country_c": "PDA",
        "place_of_perform_country_n": "Pacific Delta Amazon",
        "place_of_perform_county_co": "023",
        "place_of_perform_county_na": "Tripoli",
        "place_of_perform_zip_last4": "2135",
        "place_of_performance_city": "Austin",
        "place_of_performance_congr": "-0-",
        "place_of_performance_forei": None,
        "place_of_performance_zip5": "40221",
        "total_funding_amount": 100,
        "uei": "DEF",
        "ultimate_parent_legal_enti": "Dave's Pizza LLC",
        "ultimate_parent_uei": "ABC",
        "ultimate_parent_unique_ide": "123",
    }
    asst_trans_3 = {
        "pk": 4,
        "record_type": 444,
        "transaction": TransactionNormalized.objects.get(pk=4),
        "awardee_or_recipient_legal": "LEGAL ENTITY",
        "awardee_or_recipient_uniqu": "456",
        "awarding_office_name": "awarding_office",
        "cfda_number": "10.002",
        "cfda_title": "CFDA Title 2",
        "federal_action_obligation": 400,
        "funding_office_name": "funding_office",
        "legal_entity_address_line1": "123 main st",
        "legal_entity_address_line2": None,
        "legal_entity_address_line3": None,
        "legal_entity_city_name": "Charlotte",
        "legal_entity_congressional": "90",
        "legal_entity_country_code": "USA",
        "legal_entity_country_name": "UNITED STATES",
        "legal_entity_county_code": "019",
        "legal_entity_county_name": "BUNCOMBE",
        "legal_entity_state_code": "NC",
        "legal_entity_state_name": "North Carolina",
        "legal_entity_zip_last4": "5312",
        "legal_entity_zip5": "12204",
        "modified_at": "2000-01-02T00:00:00Z",
        "non_federal_funding_amount": 0,
        "officer_1_amount": 50000.00,
        "officer_1_name": "John Apple",
        "officer_2_amount": 4623.00,
        "officer_2_name": "Wally World",
        "place_of_perfor_state_code": "TX",
        "place_of_perform_country_c": "PDA",
        "place_of_perform_country_n": "Pacific Delta Amazon",
        "place_of_perform_county_co": "023",
        "place_of_perform_county_na": "Tripoli",
        "place_of_perform_zip_last4": "2135",
        "place_of_performance_city": "Austin",
        "place_of_performance_congr": "-0-",
        "place_of_performance_forei": None,
        "place_of_performance_zip5": "40221",
        "total_funding_amount": 400,
        "uei": "DEF",
        "ultimate_parent_legal_enti": "PARENT LEGAL ENTITY",
        "ultimate_parent_uei": "ABC",
        "ultimate_parent_unique_ide": "123",
    }
    asst_trans_4 = {
        "pk": 5,
        "record_type": 555,
        "transaction": TransactionNormalized.objects.get(pk=5),
        "awardee_or_recipient_legal": "LEGAL ENTITY",
        "awardee_or_recipient_uniqu": "456",
        "awarding_office_name": "awarding_office",
        "cfda_number": "10.002",
        "cfda_title": "CFDA Title 2",
        "federal_action_obligation": 100,
        "funding_office_name": "funding_office",
        "legal_entity_address_line1": "123 main st",
        "legal_entity_address_line2": None,
        "legal_entity_address_line3": None,
        "legal_entity_city_name": "Charlotte",
        "legal_entity_congressional": "90",
        "legal_entity_country_code": "USA",
        "legal_entity_country_name": "UNITED STATES",
        "legal_entity_county_code": "019",
        "legal_entity_county_name": "BUNCOMBE",
        "legal_entity_state_code": "NC",
        "legal_entity_state_name": "North Carolina",
        "legal_entity_zip_last4": "5312",
        "legal_entity_zip5": "12204",
        "modified_at": "2000-01-02T00:00:00Z",
        "non_federal_funding_amount": 0,
        "officer_1_amount": 50000.00,
        "officer_1_name": "John Apple",
        "officer_2_amount": 4623.00,
        "officer_2_name": "Wally World",
        "place_of_perfor_state_code": "TX",
        "place_of_perform_country_c": "PDA",
        "place_of_perform_country_n": "Pacific Delta Amazon",
        "place_of_perform_county_co": "023",
        "place_of_perform_county_na": "Tripoli",
        "place_of_perform_zip_last4": "2135",
        "place_of_performance_city": "Austin",
        "place_of_performance_congr": "-0-",
        "place_of_performance_forei": None,
        "place_of_performance_zip5": "40221",
        "total_funding_amount": 100,
        "uei": "DEF",
        "ultimate_parent_legal_enti": "PARENT LEGAL ENTITY",
        "ultimate_parent_uei": "ABC",
        "ultimate_parent_unique_ide": "123",
    }

    asst_trans_5 = {
        "pk": 13,
        "record_type": 666,
        "transaction": TransactionNormalized.objects.get(pk=13),
        "awardee_or_recipient_legal": "LEGAL ENTITY",
        "awardee_or_recipient_uniqu": "456",
        "awarding_office_name": "awarding_office",
        "cfda_number": "10.002",
        "cfda_title": "CFDA Title 2",
        "federal_action_obligation": 100,
        "funding_office_name": "funding_office",
        "legal_entity_address_line1": "123 main st",
        "legal_entity_address_line2": None,
        "legal_entity_address_line3": None,
        "legal_entity_city_name": None,
        "legal_entity_foreign_city": "Ontario",
        "legal_entity_congressional": "90",
        "legal_entity_country_code": "CAN",
        "legal_entity_country_name": "CANADA",
        "legal_entity_county_code": "019",
        "legal_entity_county_name": None,
        "legal_entity_state_code": "ONT",
        "legal_entity_state_name": None,
        "legal_entity_zip_last4": "5312",
        "legal_entity_zip5": "12204",
        "modified_at": "2000-01-02T00:00:00Z",
        "non_federal_funding_amount": 0,
        "officer_1_amount": 50000.00,
        "officer_1_name": "John Apple",
        "officer_2_amount": 4623.00,
        "officer_2_name": "Wally World",
        "place_of_perfor_state_code": "TX",
        "place_of_perform_country_c": "PDA",
        "place_of_perform_country_n": "Pacific Delta Amazon",
        "place_of_perform_county_co": "023",
        "place_of_perform_county_na": "Tripoli",
        "place_of_perform_zip_last4": "2135",
        "place_of_performance_city": "Austin",
        "place_of_performance_congr": "-0-",
        "place_of_performance_forei": None,
        "place_of_performance_zip5": "40221",
        "total_funding_amount": 100,
        "uei": "DEF",
        "ultimate_parent_legal_enti": "PARENT LEGAL ENTITY",
        "ultimate_parent_uei": "ABC",
        "ultimate_parent_unique_ide": "123",
    }

    baker.make("awards.TransactionFABS", **asst_trans_1)
    baker.make("awards.TransactionFABS", **asst_trans_2)
    baker.make("awards.TransactionFABS", **asst_trans_3)
    baker.make("awards.TransactionFABS", **asst_trans_4)
    baker.make("awards.TransactionFABS", **asst_trans_5)

    # Transaction FPDS
    cont_trans_1 = {
        "pk": 2,
        "transaction": TransactionNormalized.objects.get(pk=2),
        "awardee_or_recipient_legal": "LEGAL ENTITY",
        "awardee_or_recipient_uei": "DEF",
        "awardee_or_recipient_uniqu": "456",
        "awarding_office_name": "awarding_office",
        "clinger_cohen_act_pla_desc": "NO",
        "commercial_item_acquisitio": "A",
        "commercial_item_test_desc": "NO",
        "consolidated_contract_desc": "NOT CONSOLIDATED",
        "construction_wage_rat_desc": "NO",
        "cost_or_pricing_data_desc": "NO",
        "dod_claimant_program_code": "C9E",
        "domestic_or_foreign_e_desc": "U.S. OWNED BUSINESS",
        "evaluated_preference_desc": "NO PREFERENCE USED",
        "extent_competed": "D",
        "fair_opportunity_limi_desc": None,
        "fed_biz_opps_description": "YES",
        "foreign_funding_desc": "NOT APPLICABLE",
        "funding_office_name": "funding_office",
        "idv_type_description": None,
        "information_technolog_desc": "NOT IT PRODUCTS OR SERVICES",
        "interagency_contract_desc": "NOT APPLICABLE",
        "labor_standards_descrip": "NO",
        "last_modified": "2001-02-03",
        "legal_entity_address_line1": "123 main st",
        "legal_entity_address_line2": None,
        "legal_entity_address_line3": None,
        "legal_entity_city_name": "Charlotte",
        "legal_entity_congressional": "90",
        "legal_entity_country_code": "USA",
        "legal_entity_country_name": "UNITED STATES",
        "legal_entity_county_code": "019",
        "legal_entity_county_name": "BUNCOMBE",
        "legal_entity_state_code": "NC",
        "legal_entity_state_descrip": "North Carolina",
        "legal_entity_zip5": "12204",
        "legal_entity_zip_last4": "5312",
        "major_program": None,
        "materials_supplies_descrip": "NO",
        "multi_year_contract_desc": "NO",
        "multiple_or_single_aw_desc": None,
        "naics": "111120",
        "naics_description": "PUMP AND PUMPING EQUIPMENT MANUFACTURING",
        "number_of_offers_received": None,
        "officer_1_amount": 10000.00,
        "officer_1_name": "Tom",
        "officer_2_amount": 1234.00,
        "officer_2_name": "Stan Burger",
        "other_than_full_and_o_desc": None,
        "place_of_perf_country_desc": "UNITED STATES",
        "place_of_perform_city_name": "Charlotte",
        "place_of_perform_country_c": "USA",
        "place_of_perform_county_co": "019",
        "place_of_perform_county_na": "BUNCOMBE",
        "place_of_performance_congr": "90",
        "place_of_performance_state": "NC",
        "place_of_perform_zip_last4": "5312",
        "place_of_performance_zip5": "12204",
        "period_of_perf_potential_e": "2003-04-05",
        "price_evaluation_adjustmen": None,
        "product_or_service_co_desc": None,
        "product_or_service_code": "1005",
        "program_acronym": None,
        "program_system_or_equipmen": "000",
        "purchase_card_as_paym_desc": "NO",
        "referenced_idv_agency_iden": "9700",
        "referenced_idv_agency_desc": "whatever",
        "sea_transportation_desc": "NO",
        "small_business_competitive": False,
        "solicitation_identifier": None,
        "solicitation_procedures": "NP",
        "subcontracting_plan": "B",
        "type_of_contract_pric_desc": "FIRM FIXED PRICE",
        "type_of_idc_description": None,
        "type_set_aside_description": None,
        "ultimate_parent_legal_enti": "PARENT LEGAL ENTITY",
        "ultimate_parent_uei": "ABC",
        "ultimate_parent_unique_ide": "123",
        "national_interest_action": "NONE",
        "national_interest_desc": "NONE",
    }
    cont_trans_2 = {
        "pk": 6,
        "transaction": TransactionNormalized.objects.get(pk=6),
        "awardee_or_recipient_legal": "LEGAL ENTITY",
        "awardee_or_recipient_uei": "DEF",
        "awardee_or_recipient_uniqu": "456",
        "awarding_office_name": "awarding_office",
        "clinger_cohen_act_pla_desc": "NO",
        "commercial_item_acquisitio": "A",
        "commercial_item_test_desc": "NO",
        "consolidated_contract_desc": "NOT CONSOLIDATED",
        "construction_wage_rat_desc": "NO",
        "cost_or_pricing_data_desc": "NO",
        "dod_claimant_program_code": "C9E",
        "domestic_or_foreign_e_desc": "U.S. OWNED BUSINESS",
        "evaluated_preference_desc": "NO PREFERENCE USED",
        "extent_competed": "D",
        "fair_opportunity_limi_desc": None,
        "fed_biz_opps_description": "YES",
        "foreign_funding_desc": "NOT APPLICABLE",
        "funding_office_name": "funding_office",
        "idv_type_description": None,
        "information_technolog_desc": "NOT IT PRODUCTS OR SERVICES",
        "interagency_contract_desc": "NOT APPLICABLE",
        "labor_standards_descrip": "NO",
        "last_modified": "2001-02-03",
        "legal_entity_address_line1": "123 main st",
        "legal_entity_address_line2": None,
        "legal_entity_address_line3": None,
        "legal_entity_city_name": "Charlotte",
        "legal_entity_congressional": "90",
        "legal_entity_country_code": "USA",
        "legal_entity_country_name": "UNITED STATES",
        "legal_entity_county_code": "019",
        "legal_entity_county_name": "BUNCOMBE",
        "legal_entity_state_code": "NC",
        "legal_entity_state_descrip": "North Carolina",
        "legal_entity_zip5": "12204",
        "legal_entity_zip_last4": "5312",
        "major_program": None,
        "materials_supplies_descrip": "NO",
        "multi_year_contract_desc": "NO",
        "multiple_or_single_aw_desc": None,
        "naics": "111120",
        "naics_description": "PUMP AND PUMPING EQUIPMENT MANUFACTURING",
        "number_of_offers_received": None,
        "officer_1_amount": 10000.00,
        "officer_1_name": "Tom",
        "officer_2_amount": 1234.00,
        "officer_2_name": "Stan Burger",
        "other_than_full_and_o_desc": None,
        "place_of_perf_country_desc": "UNITED STATES",
        "place_of_perform_city_name": "Charlotte",
        "place_of_perform_country_c": "USA",
        "place_of_perform_county_co": "019",
        "place_of_perform_county_na": "BUNCOMBE",
        "place_of_performance_congr": "90",
        "place_of_performance_state": "NC",
        "place_of_perform_zip_last4": "5312",
        "place_of_performance_zip5": "12204",
        "period_of_perf_potential_e": "2003-04-05",
        "price_evaluation_adjustmen": None,
        "product_or_service_co_desc": None,
        "product_or_service_code": "A136",
        "program_acronym": None,
        "program_system_or_equipmen": "000",
        "purchase_card_as_paym_desc": "NO",
        "referenced_idv_agency_iden": "9700",
        "referenced_idv_agency_desc": "whatever",
        "sea_transportation_desc": "NO",
        "small_business_competitive": False,
        "solicitation_identifier": None,
        "solicitation_procedures": "NP",
        "subcontracting_plan": "B",
        "type_of_contract_pric_desc": "FIRM FIXED PRICE",
        "type_of_idc_description": None,
        "type_set_aside_description": None,
        "ultimate_parent_legal_enti": "PARENT LEGAL ENTITY",
        "ultimate_parent_uei": "ABC",
        "ultimate_parent_unique_ide": "123",
        "national_interest_action": "NONE",
        "national_interest_desc": "NONE",
    }
    cont_trans_3 = {
        "pk": 7,
        "transaction": TransactionNormalized.objects.get(pk=7),
        "awardee_or_recipient_legal": "LEGAL ENTITY",
        "awardee_or_recipient_uei": "DEF",
        "awardee_or_recipient_uniqu": "456",
        "awarding_office_name": "awarding_office",
        "clinger_cohen_act_pla_desc": "NO",
        "commercial_item_acquisitio": "A",
        "commercial_item_test_desc": "NO",
        "consolidated_contract_desc": "NOT CONSOLIDATED",
        "construction_wage_rat_desc": "NO",
        "cost_or_pricing_data_desc": "NO",
        "dod_claimant_program_code": "C9E",
        "domestic_or_foreign_e_desc": "U.S. OWNED BUSINESS",
        "evaluated_preference_desc": "NO PREFERENCE USED",
        "extent_competed": "D",
        "fair_opportunity_limi_desc": None,
        "fed_biz_opps_description": "YES",
        "foreign_funding_desc": "NOT APPLICABLE",
        "funding_office_name": "funding_office",
        "idv_type_description": None,
        "information_technolog_desc": "NOT IT PRODUCTS OR SERVICES",
        "interagency_contract_desc": "NOT APPLICABLE",
        "labor_standards_descrip": "NO",
        "last_modified": "2001-02-03",
        "legal_entity_address_line1": "123 main st",
        "legal_entity_address_line2": None,
        "legal_entity_address_line3": None,
        "legal_entity_city_name": "Charlotte",
        "legal_entity_congressional": "90",
        "legal_entity_country_code": "USA",
        "legal_entity_country_name": "UNITED STATES",
        "legal_entity_county_code": "019",
        "legal_entity_county_name": "BUNCOMBE",
        "legal_entity_state_code": "NC",
        "legal_entity_state_descrip": "North Carolina",
        "legal_entity_zip5": "12204",
        "legal_entity_zip_last4": "5312",
        "major_program": None,
        "materials_supplies_descrip": "NO",
        "multi_year_contract_desc": "NO",
        "multiple_or_single_aw_desc": None,
        "naics": "111120",
        "naics_description": "PUMP AND PUMPING EQUIPMENT MANUFACTURING",
        "number_of_offers_received": None,
        "officer_1_amount": 10000.00,
        "officer_1_name": "Tom",
        "officer_2_amount": 1234.00,
        "officer_2_name": "Stan Burger",
        "other_than_full_and_o_desc": None,
        "place_of_perf_country_desc": "UNITED STATES",
        "place_of_perform_city_name": "Charlotte",
        "place_of_perform_country_c": "USA",
        "place_of_perform_county_co": "019",
        "place_of_perform_county_na": "BUNCOMBE",
        "place_of_performance_congr": "90",
        "place_of_performance_state": "NC",
        "place_of_perform_zip_last4": "5312",
        "place_of_performance_zip5": "12204",
        "period_of_perf_potential_e": "2003-04-05",
        "price_evaluation_adjustmen": None,
        "product_or_service_co_desc": None,
        "product_or_service_code": "M123",
        "program_acronym": None,
        "program_system_or_equipmen": "000",
        "purchase_card_as_paym_desc": "NO",
        "referenced_idv_agency_iden": "9700",
        "referenced_idv_agency_desc": "whatever",
        "sea_transportation_desc": "NO",
        "small_business_competitive": False,
        "solicitation_identifier": None,
        "solicitation_procedures": "NP",
        "subcontracting_plan": "B",
        "type_of_contract_pric_desc": "FIRM FIXED PRICE",
        "type_of_idc_description": None,
        "type_set_aside_description": None,
        "ultimate_parent_legal_enti": "PARENT LEGAL ENTITY",
        "ultimate_parent_uei": "ABC",
        "ultimate_parent_unique_ide": "123",
        "national_interest_action": "NONE",
        "national_interest_desc": "NONE",
    }
    cont_trans_4 = {
        "pk": 8,
        "transaction": TransactionNormalized.objects.get(pk=8),
        "agency_id": "1000",
        "idv_type_description": None,
        "multiple_or_single_aw_desc": None,
        "piid": "AWARD7",
        "type_of_idc_description": None,
        "national_interest_action": "NONE",
        "national_interest_desc": "NONE",
    }
    cont_trans_5 = {
        "pk": 9,
        "transaction": TransactionNormalized.objects.get(pk=9),
        "agency_id": "1000",
        "idv_type_description": "TYPE DESCRIPTION TRANS 9",
        "multiple_or_single_aw_desc": "AW DESCRIPTION TRANS 9",
        "piid": "AWARD8",
        "type_of_idc_description": "IDC DESCRIPTION TRANS 9",
        "national_interest_action": "NONE",
        "national_interest_desc": "NONE",
    }
    cont_trans_6 = {
        "pk": 10,
        "transaction": TransactionNormalized.objects.get(pk=10),
        "agency_id": "1000",
        "idv_type_description": "TYPE DESCRIPTION TRANS 10",
        "multiple_or_single_aw_desc": "AW DESCRIPTION TRANS 10",
        "piid": "AWARD9",
        "type_of_idc_description": "IDC DESCRIPTION TRANS 10",
        "national_interest_action": "NONE",
        "national_interest_desc": "NONE",
    }
    cont_trans_7 = {
        "pk": 11,
        "transaction": TransactionNormalized.objects.get(pk=11),
        "agency_id": "2000",
        "piid": "AWARD10",
        "legal_entity_zip4": "0000",
        "national_interest_action": "NONE",
        "national_interest_desc": "NONE",
    }

    baker.make("awards.TransactionFPDS", **cont_trans_1)
    baker.make("awards.TransactionFPDS", **cont_trans_2)
    baker.make("awards.TransactionFPDS", **cont_trans_3)
    baker.make("awards.TransactionFPDS", **cont_trans_4)
    baker.make("awards.TransactionFPDS", **cont_trans_5)
    baker.make("awards.TransactionFPDS", **cont_trans_6)
    baker.make("awards.TransactionFPDS", **cont_trans_7)

    # Awards
    award_1 = {
        "pk": 1,
        "awarding_agency": Agency.objects.get(pk=1),
        "funding_agency": Agency.objects.get(pk=1),
        "latest_transaction": TransactionNormalized.objects.get(pk=1),
        "category": "grant",
        "date_signed": "2005-04-03",
        "description": "lorem ipsum",
        "generated_unique_award_id": "ASST_AGG_1830212.0481163_3620",
        "officer_1_amount": 50000.00,
        "officer_1_name": "John Apple",
        "officer_2_amount": 4623.00,
        "officer_2_name": "Wally World",
        "period_of_performance_current_end_date": "2005-02-04",
        "period_of_performance_start_date": "2004-02-04",
        "subaward_count": 10,
        "total_subaward_amount": 12345.00,
        "type": "11",
        "type_description": "OTHER FINANCIAL ASSISTA1NCE",
        "uri": 1234,
    }
    award_2 = {
        "pk": 2,
        "awarding_agency": Agency.objects.get(pk=1),
        "funding_agency": Agency.objects.get(pk=1),
        "latest_transaction": TransactionNormalized.objects.get(pk=2),
        "base_and_all_options_value": 2000,
        "category": "contract",
        "date_signed": "2004-03-02",
        "description": "lorem ipsum",
        "fpds_parent_agency_id": "9700",
        "generated_unique_award_id": "CONT_AWD_03VD_9700_SPM30012D3486_9700",
        "officer_1_amount": 10000.00,
        "officer_1_name": "Tom",
        "officer_2_amount": 1234.00,
        "officer_2_name": "Stan Burger",
        "parent_award_piid": "1234",
        "period_of_performance_current_end_date": "2005-02-04",
        "period_of_performance_start_date": "2004-02-04",
        "piid": "5678",
        "subaward_count": 10,
        "total_obligation": 1000,
        "total_subaward_amount": 12345.00,
        "type": "A",
        "type_description": "DEFINITIVE CONTRACT",
    }
    award_3 = {
        "pk": 3,
        "awarding_agency": Agency.objects.get(pk=1),
        "funding_agency": Agency.objects.get(pk=1),
        "latest_transaction": TransactionNormalized.objects.get(pk=3),
        "base_and_all_options_value": 600,
        "category": "grant",
        "date_signed": "2004-03-02",
        "description": "lorem ipsum",
        "generated_unique_award_id": "",
        "parent_award_piid": "0001",
        "period_of_performance_current_end_date": "2005-02-04",
        "period_of_performance_start_date": "2004-02-04",
        "piid": "0001",
        "subaward_count": 0,
        "total_obligation": 600,
        "total_subaward_amount": 0,
        "type": "03",
        "type_description": "FORMULA GRANT (A)",
    }
    award_4 = {
        "pk": 4,
        "awarding_agency": Agency.objects.get(pk=1),
        "funding_agency": Agency.objects.get(pk=1),
        "latest_transaction": TransactionNormalized.objects.get(pk=3),
        "base_and_all_options_value": 600,
        "category": "idv",
        "date_signed": "2004-03-02",
        "description": "lorem ipsum",
        "generated_unique_award_id": "",
        "parent_award_piid": None,
        "period_of_performance_current_end_date": "2005-02-04",
        "period_of_performance_start_date": "2004-02-04",
        "piid": "1234",
        "subaward_count": 0,
        "total_obligation": 600,
        "total_subaward_amount": 0,
        "type": "IDV_B",
        "type_description": "INDEFINITE DELIVERY CONTRACT",
    }
    award_5 = {
        "pk": 5,
        "awarding_agency": Agency.objects.get(pk=1),
        "funding_agency": Agency.objects.get(pk=1),
        "latest_transaction": TransactionNormalized.objects.get(pk=6),
        "base_and_all_options_value": 2000,
        "category": "contract",
        "date_signed": "2004-03-02",
        "description": "lorem ipsum",
        "fpds_parent_agency_id": "9700",
        "generated_unique_award_id": "CONT_AWD_WHATEVER",
        "officer_1_amount": 10000.00,
        "officer_1_name": "Tom",
        "officer_2_amount": 1234.00,
        "officer_2_name": "Stan Burger",
        "parent_award_piid": "1234",
        "period_of_performance_current_end_date": "2005-02-04",
        "period_of_performance_start_date": "2004-02-04",
        "piid": "5678",
        "subaward_count": 10,
        "total_obligation": 1000,
        "total_subaward_amount": 12345.00,
        "type": "A",
        "type_description": "DEFINITIVE CONTRACT",
    }
    award_6 = {
        "pk": 6,
        "awarding_agency": Agency.objects.get(pk=1),
        "funding_agency": Agency.objects.get(pk=1),
        "latest_transaction": TransactionNormalized.objects.get(pk=7),
        "base_and_all_options_value": 2000,
        "category": "contract",
        "date_signed": "2004-03-02",
        "description": "lorem ipsum",
        "fpds_parent_agency_id": "9700",
        "generated_unique_award_id": "CONT_AWD_WHATEVER2",
        "officer_1_amount": 10000.00,
        "officer_1_name": "Tom",
        "officer_2_amount": 1234.00,
        "officer_2_name": "Stan Burger",
        "parent_award_piid": "1234",
        "period_of_performance_current_end_date": "2005-02-04",
        "period_of_performance_start_date": "2004-02-04",
        "piid": "5678",
        "subaward_count": 10,
        "total_obligation": 1000,
        "total_subaward_amount": 12345.00,
        "type": "A",
        "type_description": "DEFINITIVE CONTRACT",
    }
    award_7 = {
        "pk": 7,
        "latest_transaction": TransactionNormalized.objects.get(pk=8),
        "category": "contract",
        "fpds_parent_agency_id": 1000,
        "generated_unique_award_id": "CONT_AWD_AWARD7_1000_AWARD8_1000",
        "parent_award_piid": "AWARD8",
        "piid": "AWARD7",
        "type": "A",
    }
    award_8 = {
        "pk": 8,
        "latest_transaction": TransactionNormalized.objects.get(pk=9),
        "category": "idv",
        "fpds_parent_agency_id": 1000,
        "generated_unique_award_id": "CONT_IDV_AWARD8_1000",
        "parent_award_piid": "AWARD9",
        "piid": "AWARD8",
        "type": "IDV_A",
    }
    award_9 = {
        "pk": 9,
        "latest_transaction": TransactionNormalized.objects.get(pk=10),
        "category": "idv",
        "fpds_parent_agency_id": None,
        "generated_unique_award_id": "CONT_IDV_AWARD9_1000",
        "parent_award_piid": None,
        "piid": "AWARD9",
        "type": "IDV_A",
    }
    award_10 = {
        "pk": 10,
        "latest_transaction": TransactionNormalized.objects.get(pk=11),
        "category": "contract",
        "fpds_parent_agency_id": None,
        "generated_unique_award_id": "CONT_AWD_AWARD10_2000",
        "parent_award_piid": None,
        "piid": "AWARD10",
        "type": "A",
    }
    award_11 = {
        "pk": 11,
        "type": "03",
        "type_description": "FORMULA GRANT (A)",
        "category": "grant",
        "piid": "000",
        "parent_award_piid": "000",
        "description": "lorem ipsum",
        "awarding_agency": Agency.objects.get(pk=1),
        "funding_agency": Agency.objects.get(pk=1),
        "total_obligation": 600,
        "base_and_all_options_value": 600,
        "period_of_performance_start_date": "2004-02-04",
        "period_of_performance_current_end_date": "2005-02-04",
        "generated_unique_award_id": "ASST_NON_:~$@*\"()#/,^&+=`!'%/_. -_9700",
        "latest_transaction": TransactionNormalized.objects.get(pk=3),
        "total_subaward_amount": 0,
        "subaward_count": 0,
        "date_signed": "2004-03-02",
    }
    award_13 = {
        "pk": 13,
        "awarding_agency": Agency.objects.get(pk=1),
        "funding_agency": Agency.objects.get(pk=1),
        "latest_transaction": TransactionNormalized.objects.get(pk=13),
        "category": "grant",
        "date_signed": "2005-04-03",
        "description": "lorem ipsum",
        "generated_unique_award_id": "ASST_AGG_whatever_3620",
        "officer_1_amount": 50000.00,
        "officer_1_name": "John Apple",
        "officer_2_amount": 4623.00,
        "officer_2_name": "Wally World",
        "period_of_performance_current_end_date": "2005-02-04",
        "period_of_performance_start_date": "2004-02-04",
        "subaward_count": 10,
        "total_subaward_amount": 12345.00,
        "type": "11",
        "type_description": "OTHER FINANCIAL ASSISTA1NCE",
        "uri": 1234,
    }

    baker.make("awards.Award", **award_1)
    baker.make("awards.Award", **award_2)
    baker.make("awards.Award", **award_3)
    baker.make("awards.Award", **award_4)
    baker.make("awards.Award", **award_5)
    baker.make("awards.Award", **award_6)
    baker.make("awards.Award", **award_7)
    baker.make("awards.Award", **award_8)
    baker.make("awards.Award", **award_9)
    baker.make("awards.Award", **award_10)
    baker.make("awards.Award", **award_11)
    baker.make("awards.Award", **award_13)

    # Parent Award
    parent_award_1 = {
        "award_id": 4,
        "direct_base_and_all_options_value": 12,
        "direct_base_exercised_options_val": 0,
        "direct_contract_count": 1,
        "direct_idv_count": 0,
        "direct_total_obligation": 4500,
        "generated_unique_award_id": "CONT_IDV_1234_9700",
        "rollup_base_and_all_options_value": 12,
        "rollup_base_exercised_options_val": 0,
        "rollup_contract_count": 1,
        "rollup_idv_count": 0,
        "rollup_total_obligation": 4500,
        "parent_award_id": None,
    }
    parent_award_2 = {"award_id": 8, "generated_unique_award_id": "CONT_IDV_AWARD8_1000", "parent_award_id": 9}
    parent_award_3 = {"award_id": 9, "generated_unique_award_id": "CONT_IDV_AWARD9_1000", "parent_award_id": None}

    baker.make("awards.ParentAward", **parent_award_1)
    baker.make("awards.ParentAward", **parent_award_2)
    baker.make("awards.ParentAward", **parent_award_3)

    dsws1 = baker.make("submissions.DABSSubmissionWindowSchedule", submission_reveal_date="2020-01-01")
    baker.make("submissions.SubmissionAttributes", toptier_code="ABC", submission_window=dsws1)


@pytest.fixture
def update_awards(db):
    baker.make("awards.Award", pk=11)
    baker.make("awards.Award", pk=12)


def test_award_last_updated_endpoint(client, update_awards):
    """Test the awards endpoint."""
    resp = client.get("/api/v2/awards/last_updated/")
    assert resp.status_code == status.HTTP_200_OK
    assert resp.data["last_updated"] == datetime.datetime.now().strftime("%m/%d/%Y")


def test_award_endpoint_generated_id(client, awards_and_transactions):

    resp = client.get("/api/v2/awards/ASST_AGG_1830212.0481163_3620/")
    assert resp.status_code == status.HTTP_200_OK
    assert json.loads(resp.content.decode("utf-8")) == expected_response_asst

    resp = client.get("/api/v2/awards/CONT_AWD_03VD_9700_SPM30012D3486_9700/")
    assert resp.status_code == status.HTTP_200_OK
    assert json.loads(resp.content.decode("utf-8")) == expected_response_cont

    resp = client.get("/api/v2/awards/1/")
    assert resp.status_code == status.HTTP_200_OK
    assert json.loads(resp.content.decode("utf-8")) == expected_response_asst

    resp = client.get("/api/v2/awards/2/")
    assert resp.status_code == status.HTTP_200_OK
    assert json.loads(resp.content.decode("utf-8")) == expected_response_cont


def test_award_endpoint_parent_award(client, awards_and_transactions):

    dsws1 = baker.make("submissions.DABSSubmissionWindowSchedule", submission_reveal_date="2020-01-01")
    baker.make("submissions.SubmissionAttributes", toptier_code="ABC", submission_window=dsws1)
    baker.make("submissions.SubmissionAttributes", toptier_code="002", submission_window=dsws1)

    # Test contract award with parent
    resp = client.get("/api/v2/awards/7/")
    assert resp.status_code == status.HTTP_200_OK
    assert json.loads(resp.content.decode("utf-8"))["parent_award"] == expected_contract_award_parent()

    # Test contract award without parent
    resp = client.get("/api/v2/awards/10/")
    assert resp.status_code == status.HTTP_200_OK
    assert json.loads(resp.content.decode("utf-8"))["parent_award"] is None

    # Test idv award with parent
    resp = client.get("/api/v2/awards/8/")
    assert resp.status_code == status.HTTP_200_OK
    assert json.loads(resp.content.decode("utf-8"))["parent_award"] == expected_idv_award_parent()

    # Test idv award without parent
    resp = client.get("/api/v2/awards/9/")
    assert resp.status_code == status.HTTP_200_OK
    assert json.loads(resp.content.decode("utf-8"))["parent_award"] is None


def test_award_endpoint_parent_award_no_submissions(client, awards_and_transactions):

    # Test contract award with parent
    resp = client.get("/api/v2/awards/7/")
    assert resp.status_code == status.HTTP_200_OK
    assert json.loads(resp.content.decode("utf-8"))["parent_award"] == expected_contract_award_parent(
        include_slug=False
    )

    # Test contract award without parent
    resp = client.get("/api/v2/awards/10/")
    assert resp.status_code == status.HTTP_200_OK
    assert json.loads(resp.content.decode("utf-8"))["parent_award"] is None

    # Test idv award with parent
    resp = client.get("/api/v2/awards/8/")
    assert resp.status_code == status.HTTP_200_OK
    assert json.loads(resp.content.decode("utf-8"))["parent_award"] == expected_idv_award_parent(include_slug=False)

    # Test idv award without parent
    resp = client.get("/api/v2/awards/9/")
    assert resp.status_code == status.HTTP_200_OK
    assert json.loads(resp.content.decode("utf-8"))["parent_award"] is None


def test_award_multiple_cfdas(client, awards_and_transactions):

    resp = client.get("/api/v2/awards/3/")
    assert resp.status_code == status.HTTP_200_OK
    assert json.loads(resp.content.decode("utf-8"))["cfda_info"] == [
        {
            "applicant_eligibility": None,
            "beneficiary_eligibility": None,
            "cfda_objectives": "objectives",
            "cfda_number": "10.002",
            "cfda_title": "CFDA Title 2",
            "federal_action_obligation_amount": 500.0,
            "non_federal_funding_amount": 0.0,
            "total_funding_amount": 500.0,
            "cfda_federal_agency": "Agency 2",
            "cfda_website": "www.website.biz",
            "sam_website": "www.website.com",
            "cfda_obligations": "whatever",
            "cfda_popular_name": "Popular",
        },
        {
            "applicant_eligibility": "Hello. I am an applicant eligibility statement.",
            "beneficiary_eligibility": "Hello. I am a beneficiary eligibility statement.",
            "cfda_objectives": "objectives",
            "cfda_number": "10.001",
            "cfda_title": "CFDA Title",
            "federal_action_obligation_amount": 100.0,
            "non_federal_funding_amount": 0.0,
            "total_funding_amount": 100.0,
            "cfda_federal_agency": "Agency 1",
            "cfda_website": "www.website.biz",
            "sam_website": "www.website.com",
            "cfda_obligations": "whatever",
            "cfda_popular_name": "Popular",
        },
    ]


def test_award_psc_hierarchy_types(client, awards_and_transactions):
    resp = client.get("/api/v2/awards/5/")
    assert resp.status_code == status.HTTP_200_OK
    assert json.loads(resp.content.decode("utf-8"))["psc_hierarchy"] == {
        "toptier_code": {"description": "R&D", "code": "A"},
        "midtier_code": {"description": "R&D - Steak Sauce", "code": "A1"},
        "subtier_code": {"description": "R&D - Brand specific steak condiments", "code": "A13"},
        "base_code": {"description": "R&D - Very specific steak research", "code": "A136"},
    }

    resp = client.get("/api/v2/awards/6/")
    assert resp.status_code == status.HTTP_200_OK
    assert json.loads(resp.content.decode("utf-8"))["psc_hierarchy"] == {
        "toptier_code": {"description": "Something", "code": "M"},
        "midtier_code": {"description": "Something More Specific", "code": "M1"},
        "subtier_code": {},
        "base_code": {"description": "Something Most Specific", "code": "M123"},
    }


def test_foreign_city(client, awards_and_transactions):
    resp = client.get("/api/v2/awards/13/")
    assert resp.status_code == status.HTTP_200_OK
    assert json.loads(resp.content.decode("utf-8"))["recipient"]["location"] == {
        "address_line1": "123 main st",
        "address_line2": None,
        "address_line3": None,
        "foreign_province": None,
        "city_name": "Ontario",
        "county_code": "019",
        "county_name": None,
        "state_code": "ONT",
        "state_name": None,
        "zip5": "12204",
        "zip4": "5312",
        "foreign_postal_code": None,
        "country_name": "CANADA",
        "location_country_code": "CAN",
        "congressional_code": "90",
    }


def test_special_characters(client, awards_and_transactions):
    resp = client.get("/api/v2/awards/ASST_NON_:~$@*\"()%23/,^&+=`!'%/_. -_9700/")
    assert resp.status_code == status.HTTP_200_OK

    resp = client.get("/api/v2/awards/count/transaction/ASST_NON_:~$@*\"()%23/,^&+=`!'%/_. -_9700/")
    assert resp.status_code == status.HTTP_200_OK
    resp = client.get("/api/v2/awards/count/subaward/ASST_NON_:~$@*\"()%23/,^&+=`!'%/_. -_9700/")
    assert resp.status_code == status.HTTP_200_OK
    resp = client.get("/api/v2/awards/count/federal_account/ASST_NON_:~$@*\"()%23/,^&+=`!'%/_. -_9700/")
    assert resp.status_code == status.HTTP_200_OK


def test_zip4_switch(client, awards_and_transactions):
    resp = client.get("/api/v2/awards/10/")
    assert resp.status_code == status.HTTP_200_OK
    assert json.loads(resp.content.decode("utf-8"))["recipient"]["location"]["zip4"] == "0000"


def test_file_c_data(client, awards_and_transactions):
<<<<<<< HEAD
    defc = baker.make("references.DisasterEmergencyFundCode", code="L", group_name="covid_19")
    baker.make(
=======
    defc = mommy.make("references.DisasterEmergencyFundCode", code="L")
    mommy.make(
>>>>>>> bc3ccde8
        "submissions.DABSSubmissionWindowSchedule",
        submission_fiscal_year=2019,
        submission_fiscal_month=12,
        is_quarter=True,
        submission_reveal_date="2020-04-01",
        period_start_date="2020-04-01",
    )
    baker.make(
        "submissions.DABSSubmissionWindowSchedule",
        submission_fiscal_year=2018,
        submission_fiscal_month=12,
        is_quarter=True,
        submission_reveal_date="2020-04-01",
        period_start_date="2020-04-01",
    )
    baker.make(
        "submissions.DABSSubmissionWindowSchedule",
        submission_fiscal_year=2020,
        submission_fiscal_month=12,
        is_quarter=True,
        submission_reveal_date="2020-04-01",
        period_start_date="2020-04-01",
    )
    baker.make(
        "submissions.SubmissionAttributes",
        pk=2,
        reporting_fiscal_period=8,
        reporting_fiscal_year=2019,
        reporting_period_end="2019-06-30",
        quarter_format_flag=False,
        is_final_balances_for_fy=False,
        reporting_period_start="2020-04-01",
    )
    baker.make(
        "awards.FinancialAccountsByAwards",
        award_id=1,
        transaction_obligated_amount=100,
        gross_outlay_amount_by_award_cpe=100,
        disaster_emergency_fund=defc,
        submission_id=2,
    )
    # fiscal period is not 12 & is not after 2020-04-01, so we expect no data to come back
    resp = client.get("/api/v2/awards/1/")
    assert resp.status_code == status.HTTP_200_OK
    assert json.loads(resp.content.decode("utf-8"))["account_obligations_by_defc"] == [{"code": "L", "amount": 100.0}]
    assert json.loads(resp.content.decode("utf-8"))["account_outlays_by_defc"] == [{"code": "L", "amount": 0.0}]
    assert json.loads(resp.content.decode("utf-8"))["total_account_obligation"] == 100.0
    assert json.loads(resp.content.decode("utf-8"))["total_account_outlay"] == 0.0
    baker.make(
        "submissions.SubmissionAttributes",
        pk=1,
        reporting_fiscal_period=12,
        reporting_fiscal_year=2020,
        reporting_period_end="2020-06-30",
        quarter_format_flag=True,
        is_final_balances_for_fy=True,
        reporting_period_start="2020-04-01",
    )
    baker.make(
        "awards.FinancialAccountsByAwards",
        award_id=1,
        transaction_obligated_amount=100,
        gross_outlay_amount_by_award_cpe=100,
        disaster_emergency_fund=defc,
        submission_id=1,
    )
    resp = client.get("/api/v2/awards/1/")
    # now we have the period 12 data, so we expect outlays here
    assert resp.status_code == status.HTTP_200_OK
    assert json.loads(resp.content.decode("utf-8"))["account_obligations_by_defc"] == [{"code": "L", "amount": 200.0}]
    assert json.loads(resp.content.decode("utf-8"))["account_outlays_by_defc"] == [{"code": "L", "amount": 100.0}]
    assert json.loads(resp.content.decode("utf-8"))["total_account_obligation"] == 200.0
    assert json.loads(resp.content.decode("utf-8"))["total_account_outlay"] == 100.0
    baker.make(
        "submissions.SubmissionAttributes",
        pk=3,
        reporting_fiscal_period=10,
        reporting_fiscal_year=2018,
        reporting_period_end="2019-06-30",
        quarter_format_flag=False,
        is_final_balances_for_fy=False,
        reporting_period_start="2020-04-01",
    )
    baker.make(
        "awards.FinancialAccountsByAwards",
        award_id=1,
        transaction_obligated_amount=10,
        gross_outlay_amount_by_award_cpe=10,
        disaster_emergency_fund=defc,
        submission_id=3,
    )
    # again, period is not 12, no data reported
    resp = client.get("/api/v2/awards/1/")
    assert resp.status_code == status.HTTP_200_OK
    assert json.loads(resp.content.decode("utf-8"))["account_obligations_by_defc"] == [{"code": "L", "amount": 210.0}]
    assert json.loads(resp.content.decode("utf-8"))["account_outlays_by_defc"] == [{"code": "L", "amount": 100.0}]
    assert json.loads(resp.content.decode("utf-8"))["total_account_obligation"] == 210.0
    assert json.loads(resp.content.decode("utf-8"))["total_account_outlay"] == 100.0
    baker.make(
        "submissions.SubmissionAttributes",
        pk=4,
        reporting_fiscal_period=12,
        reporting_fiscal_year=2018,
        reporting_period_end="2020-06-30",
        quarter_format_flag=True,
        is_final_balances_for_fy=True,
        reporting_period_start="2020-04-01",
    )
    baker.make(
        "awards.FinancialAccountsByAwards",
        award_id=1,
        transaction_obligated_amount=10,
        gross_outlay_amount_by_award_cpe=10,
        disaster_emergency_fund=defc,
        submission_id=4,
    )
    # expect outlays here
    resp = client.get("/api/v2/awards/1/")
    assert resp.status_code == status.HTTP_200_OK
    assert json.loads(resp.content.decode("utf-8"))["account_obligations_by_defc"] == [{"code": "L", "amount": 220.0}]
    assert json.loads(resp.content.decode("utf-8"))["account_outlays_by_defc"] == [{"code": "L", "amount": 110.0}]
    assert json.loads(resp.content.decode("utf-8"))["total_account_obligation"] == 220.0
    assert json.loads(resp.content.decode("utf-8"))["total_account_outlay"] == 110.0
    baker.make(
        "submissions.SubmissionAttributes",
        pk=5,
        reporting_fiscal_period=12,
        reporting_fiscal_year=2019,
        is_final_balances_for_fy=True,
        reporting_period_end="2020-06-30",
        quarter_format_flag=True,
    )
    baker.make(
        "awards.FinancialAccountsByAwards",
        award_id=1,
        transaction_obligated_amount=0,
        gross_outlay_amount_by_award_cpe=0,
        disaster_emergency_fund=defc,
        submission_id=5,
    )
    # period is 12 but amounts are 0, so we expect no change
    resp = client.get("/api/v2/awards/1/")
    assert resp.status_code == status.HTTP_200_OK
    assert json.loads(resp.content.decode("utf-8"))["account_obligations_by_defc"] == [{"code": "L", "amount": 220.0}]
    assert json.loads(resp.content.decode("utf-8"))["account_outlays_by_defc"] == [{"code": "L", "amount": 110.0}]
    assert json.loads(resp.content.decode("utf-8"))["total_account_obligation"] == 220.0
    assert json.loads(resp.content.decode("utf-8"))["total_account_outlay"] == 110.0


def test_outlay_calculations(client, awards_and_transactions):
<<<<<<< HEAD
    defc = baker.make("references.DisasterEmergencyFundCode", code="L", group_name="covid_19")
    baker.make(
=======
    defc = mommy.make("references.DisasterEmergencyFundCode", code="L")
    mommy.make(
>>>>>>> bc3ccde8
        "submissions.DABSSubmissionWindowSchedule",
        submission_fiscal_year=2019,
        submission_fiscal_month=12,
        is_quarter=True,
        submission_reveal_date="2020-04-01",
        period_start_date="2020-04-01",
    )
    baker.make(
        "submissions.SubmissionAttributes",
        pk=4,
        reporting_fiscal_period=12,
        reporting_fiscal_year=2019,
        reporting_period_end="2020-06-30",
        quarter_format_flag=True,
        is_final_balances_for_fy=True,
        reporting_period_start="2020-04-01",
    )
    baker.make(
        "awards.FinancialAccountsByAwards",
        award_id=1,
        transaction_obligated_amount=10,
        gross_outlay_amount_by_award_cpe=10,
        ussgl487200_down_adj_pri_ppaid_undel_orders_oblig_refund_cpe=-1,
        ussgl497200_down_adj_pri_paid_deliv_orders_oblig_refund_cpe=-2,
        disaster_emergency_fund=defc,
        submission_id=4,
    )
    resp = client.get("/api/v2/awards/1/")
    assert resp.status_code == status.HTTP_200_OK
    assert json.loads(resp.content.decode("utf-8"))["account_obligations_by_defc"] == [{"code": "L", "amount": 10.0}]
    assert json.loads(resp.content.decode("utf-8"))["account_outlays_by_defc"] == [{"code": "L", "amount": 7.0}]
    assert json.loads(resp.content.decode("utf-8"))["total_account_obligation"] == 10.0
    assert json.loads(resp.content.decode("utf-8"))["total_account_outlay"] == 7.0


expected_response_asst = {
    "id": 1,
    "record_type": 111,
    "type": "11",
    "category": "grant",
    "type_description": "OTHER FINANCIAL ASSISTA1NCE",
    "uri": "1234",
    "fain": None,
    "generated_unique_award_id": "ASST_AGG_1830212.0481163_3620",
    "description": "lorem ipsum",
    "cfda_info": [
        {
            "applicant_eligibility": None,
            "beneficiary_eligibility": None,
            "cfda_objectives": None,
            "cfda_number": "12.340",
            "cfda_title": None,
            "federal_action_obligation_amount": 0.0,
            "non_federal_funding_amount": 0.0,
            "total_funding_amount": 0.0,
            "cfda_federal_agency": None,
            "cfda_website": None,
            "sam_website": None,
            "cfda_obligations": None,
            "cfda_popular_name": None,
        }
    ],
    "base_and_all_options": None,
    "base_exercised_options": None,
    "non_federal_funding": None,
    "total_funding": None,
    "total_loan_value": None,
    "total_obligation": None,
    "total_subsidy_cost": None,
    "transaction_obligated_amount": None,
    "awarding_agency": {
        "id": 1,
        "has_agency_page": True,
        "toptier_agency": {
            "name": "TOPTIER AGENCY 1",
            "abbreviation": "TA1",
            "code": "ABC",
            "slug": "toptier-agency-1",
        },
        "subtier_agency": {"name": "SUBTIER AGENCY 1", "abbreviation": "SA1", "code": "DEF"},
        "office_agency_name": "awarding_office",
    },
    "funding_agency": {
        "id": 1,
        "has_agency_page": True,
        "toptier_agency": {
            "name": "TOPTIER AGENCY 1",
            "abbreviation": "TA1",
            "code": "ABC",
            "slug": "toptier-agency-1",
        },
        "subtier_agency": {"name": "SUBTIER AGENCY 1", "abbreviation": "SA1", "code": "DEF"},
        "office_agency_name": "funding_office",
    },
    "recipient": {
        "recipient_hash": "66545a8d-bf37-3eda-cce5-29c6170c9aab-C",
        "recipient_name": "LEGAL ENTITY",
        "recipient_uei": "DEF",
        "recipient_unique_id": "456",
        "parent_recipient_hash": "cfd3f3f5-2162-7679-9f6b-429cecaa3e1e-P",
        "parent_recipient_name": "PARENT LEGAL ENTITY",
        "parent_recipient_uei": "ABC",
        "parent_recipient_unique_id": "123",
        "business_categories": ["Small Business"],
        "location": {
            "address_line1": "123 main st",
            "address_line2": None,
            "address_line3": None,
            "foreign_province": None,
            "city_name": "Charlotte",
            "county_code": "019",
            "county_name": "BUNCOMBE",
            "state_code": "NC",
            "state_name": "North Carolina",
            "zip5": "12204",
            "zip4": "5312",
            "foreign_postal_code": None,
            "country_name": "UNITED STATES",
            "location_country_code": "USA",
            "congressional_code": "90",
        },
    },
    "subaward_count": 10,
    "total_subaward_amount": 12345.0,
    "executive_details": {
        "officers": [
            {"name": "John Apple", "amount": 50000.00},
            {"name": "Wally World", "amount": 4623.00},
            {"name": None, "amount": None},
            {"name": None, "amount": None},
            {"name": None, "amount": None},
        ]
    },
    "period_of_performance": {"start_date": "2004-02-04", "end_date": "2005-02-04", "last_modified_date": "2000-01-02"},
    "place_of_performance": {
        "address_line1": None,
        "address_line2": None,
        "address_line3": None,
        "foreign_province": None,
        "city_name": "Austin",
        "county_code": "023",
        "county_name": "Tripoli",
        "state_code": "TX",
        "state_name": "Texas",
        "zip5": "40221",
        "zip4": "2135",
        "foreign_postal_code": None,
        "country_name": "Pacific Delta Amazon",
        "location_country_code": "PDA",
        "congressional_code": "-0-",
    },
    "date_signed": "2005-04-03",
    "account_obligations_by_defc": [],
    "account_outlays_by_defc": [],
    "total_account_obligation": 0,
    "total_account_outlay": 0,
    "total_outlay": None,
}


expected_response_cont = {
    "id": 2,
    "generated_unique_award_id": "CONT_AWD_03VD_9700_SPM30012D3486_9700",
    "type": "A",
    "category": "contract",
    "type_description": "DEFINITIVE CONTRACT",
    "piid": "5678",
    "description": "lorem ipsum",
    "awarding_agency": {
        "id": 1,
        "has_agency_page": True,
        "toptier_agency": {
            "name": "TOPTIER AGENCY 1",
            "abbreviation": "TA1",
            "code": "ABC",
            "slug": "toptier-agency-1",
        },
        "subtier_agency": {"name": "SUBTIER AGENCY 1", "abbreviation": "SA1", "code": "DEF"},
        "office_agency_name": "awarding_office",
    },
    "funding_agency": {
        "id": 1,
        "has_agency_page": True,
        "toptier_agency": {
            "name": "TOPTIER AGENCY 1",
            "abbreviation": "TA1",
            "code": "ABC",
            "slug": "toptier-agency-1",
        },
        "subtier_agency": {"name": "SUBTIER AGENCY 1", "abbreviation": "SA1", "code": "DEF"},
        "office_agency_name": "funding_office",
    },
    "recipient": {
        "recipient_hash": "66545a8d-bf37-3eda-cce5-29c6170c9aab-C",
        "recipient_name": "LEGAL ENTITY",
        "recipient_uei": "DEF",
        "recipient_unique_id": "456",
        "parent_recipient_hash": "cfd3f3f5-2162-7679-9f6b-429cecaa3e1e-P",
        "parent_recipient_name": "PARENT LEGAL ENTITY",
        "parent_recipient_uei": "ABC",
        "parent_recipient_unique_id": "123",
        "business_categories": ["Small Business"],
        "location": {
            "address_line1": "123 main st",
            "address_line2": None,
            "address_line3": None,
            "foreign_province": None,
            "city_name": "Charlotte",
            "county_code": "019",
            "county_name": "BUNCOMBE",
            "state_code": "NC",
            "state_name": "North Carolina",
            "zip5": "12204",
            "zip4": "5312",
            "foreign_postal_code": None,
            "country_name": "UNITED STATES",
            "location_country_code": "USA",
            "congressional_code": "90",
        },
    },
    "total_obligation": 1000.0,
    "base_and_all_options": 2000.0,
    "base_exercised_options": None,
    "period_of_performance": {
        "start_date": "2004-02-04",
        "end_date": "2005-02-04",
        "last_modified_date": "2001-02-03",
        "potential_end_date": "2003-04-05",
    },
    "place_of_performance": {
        "address_line1": None,
        "address_line2": None,
        "address_line3": None,
        "foreign_province": None,
        "city_name": "Charlotte",
        "county_code": "019",
        "county_name": "BUNCOMBE",
        "state_code": "NC",
        "state_name": "North Carolina",
        "zip5": "12204",
        "zip4": "5312",
        "foreign_postal_code": None,
        "country_name": "UNITED STATES",
        "location_country_code": "USA",
        "congressional_code": "90",
    },
    "latest_transaction_contract_data": {
        "clinger_cohen_act_planning": None,
        "clinger_cohen_act_planning_description": "NO",
        "commercial_item_acquisition": "A",
        "commercial_item_acquisition_description": None,
        "commercial_item_test_program": None,
        "commercial_item_test_program_description": "NO",
        "consolidated_contract": None,
        "consolidated_contract_description": "NOT CONSOLIDATED",
        "construction_wage_rate": None,
        "construction_wage_rate_description": "NO",
        "cost_or_pricing_data": None,
        "cost_or_pricing_data_description": "NO",
        "dod_claimant_program": "C9E",
        "dod_claimant_program_description": None,
        "domestic_or_foreign_entity": None,
        "domestic_or_foreign_entity_description": "U.S. OWNED BUSINESS",
        "evaluated_preference": None,
        "evaluated_preference_description": "NO PREFERENCE USED",
        "extent_competed": "D",
        "extent_competed_description": None,
        "fair_opportunity_limited": None,
        "fair_opportunity_limited_description": None,
        "fed_biz_opps": None,
        "fed_biz_opps_description": "YES",
        "foreign_funding": None,
        "foreign_funding_description": "NOT APPLICABLE",
        "idv_type_description": None,
        "interagency_contracting_authority": None,
        "interagency_contracting_authority_description": "NOT APPLICABLE",
        "labor_standards": None,
        "labor_standards_description": "NO",
        "major_program": None,
        "materials_supplies": None,
        "materials_supplies_description": "NO",
        "multi_year_contract": None,
        "multi_year_contract_description": "NO",
        "multiple_or_single_award_description": None,
        "naics": "111120",
        "naics_description": "PUMP AND PUMPING EQUIPMENT MANUFACTURING",
        "national_interest_action": "NONE",
        "national_interest_action_description": "NONE",
        "number_of_offers_received": None,
        "other_than_full_and_open": None,
        "other_than_full_and_open_description": None,
        "price_evaluation_adjustment": None,
        "dod_acquisition_program": "000",
        "dod_acquisition_program_description": None,
        "information_technology_commercial_item_category": None,
        "information_technology_commercial_item_category_description": "NOT IT PRODUCTS OR SERVICES",
        "product_or_service_code": "1005",
        "product_or_service_description": None,
        "program_acronym": None,
        "purchase_card_as_payment_method": None,
        "purchase_card_as_payment_method_description": "NO",
        "referenced_idv_agency_iden": "9700",
        "referenced_idv_agency_desc": "whatever",
        "sea_transportation": None,
        "sea_transportation_description": "NO",
        "small_business_competitive": False,
        "solicitation_identifier": None,
        "solicitation_procedures": "NP",
        "solicitation_procedures_description": None,
        "subcontracting_plan": "B",
        "subcontracting_plan_description": None,
        "type_of_contract_pricing": None,
        "type_of_contract_pricing_description": "FIRM FIXED PRICE",
        "type_of_idc_description": None,
        "type_set_aside": None,
        "type_set_aside_description": None,
    },
    "subaward_count": 10,
    "total_subaward_amount": 12345.0,
    "executive_details": {
        "officers": [
            {"name": "Tom", "amount": 10000.00},
            {"name": "Stan Burger", "amount": 1234.00},
            {"name": None, "amount": None},
            {"name": None, "amount": None},
            {"name": None, "amount": None},
        ]
    },
    "date_signed": "2004-03-02",
    "naics_hierarchy": {
        "toptier_code": {"description": "Agriculture", "code": "11"},
        "midtier_code": {"description": "Soybean & Oilseed Agriculture", "code": "1111"},
        "base_code": {"description": "Soybean Harvesting", "code": "111120"},
    },
    "psc_hierarchy": {
        "toptier_code": {},
        "midtier_code": {"description": "Whatever", "code": "10"},
        "subtier_code": {},
        "base_code": {"description": "More specific whatever", "code": "1005"},
    },
    "parent_award": {
        "agency_id": None,
        "agency_name": None,
        "agency_slug": None,
        "sub_agency_id": None,
        "sub_agency_name": None,
        "award_id": 4,
        "generated_unique_award_id": "CONT_IDV_1234_9700",
        "idv_type_description": None,
        "multiple_or_single_aw_desc": None,
        "piid": None,
        "type_of_idc_description": None,
    },
    "account_obligations_by_defc": [],
    "account_outlays_by_defc": [],
    "total_account_obligation": 0,
    "total_account_outlay": 0,
    "total_outlay": None,
}


def expected_contract_award_parent(include_slug=True):
    return {
        "agency_id": 2,
        "agency_name": "TOPTIER AGENCY 2",
        "agency_slug": "toptier-agency-2" if include_slug else None,
        "sub_agency_id": "1000",
        "sub_agency_name": "SUBTIER AGENCY 2",
        "award_id": 8,
        "generated_unique_award_id": "CONT_IDV_AWARD8_1000",
        "idv_type_description": "TYPE DESCRIPTION TRANS 9",
        "multiple_or_single_aw_desc": "AW DESCRIPTION TRANS 9",
        "piid": "AWARD8",
        "type_of_idc_description": "IDC DESCRIPTION TRANS 9",
    }


def expected_idv_award_parent(include_slug=True):
    return {
        "agency_id": 2,
        "agency_name": "TOPTIER AGENCY 2",
        "agency_slug": "toptier-agency-2" if include_slug else None,
        "sub_agency_id": "1000",
        "sub_agency_name": "SUBTIER AGENCY 2",
        "award_id": 9,
        "generated_unique_award_id": "CONT_IDV_AWARD9_1000",
        "idv_type_description": "TYPE DESCRIPTION TRANS 10",
        "multiple_or_single_aw_desc": "AW DESCRIPTION TRANS 10",
        "piid": "AWARD9",
        "type_of_idc_description": "IDC DESCRIPTION TRANS 10",
    }<|MERGE_RESOLUTION|>--- conflicted
+++ resolved
@@ -1116,13 +1116,8 @@
 
 
 def test_file_c_data(client, awards_and_transactions):
-<<<<<<< HEAD
-    defc = baker.make("references.DisasterEmergencyFundCode", code="L", group_name="covid_19")
-    baker.make(
-=======
-    defc = mommy.make("references.DisasterEmergencyFundCode", code="L")
-    mommy.make(
->>>>>>> bc3ccde8
+    defc = baker.make("references.DisasterEmergencyFundCode", code="L")
+    baker.make(
         "submissions.DABSSubmissionWindowSchedule",
         submission_fiscal_year=2019,
         submission_fiscal_month=12,
@@ -1273,13 +1268,8 @@
 
 
 def test_outlay_calculations(client, awards_and_transactions):
-<<<<<<< HEAD
-    defc = baker.make("references.DisasterEmergencyFundCode", code="L", group_name="covid_19")
-    baker.make(
-=======
-    defc = mommy.make("references.DisasterEmergencyFundCode", code="L")
-    mommy.make(
->>>>>>> bc3ccde8
+    defc = baker.make("references.DisasterEmergencyFundCode", code="L")
+    baker.make(
         "submissions.DABSSubmissionWindowSchedule",
         submission_fiscal_year=2019,
         submission_fiscal_month=12,
