--- conflicted
+++ resolved
@@ -44,16 +44,13 @@
             "action_date": lambda row: h.convert_date(row['signeddate']),
             "last_modified_date": lambda row: h.convert_date(row['last_modified_date']),
             "gfe_gfp": lambda row: h.up2colon(row['gfe_gfp']),
-<<<<<<< HEAD
             "cost_or_pricing_data": lambda row: h.up2colon(row['costorpricingdata']),
             "type_of_contract_pricing": lambda row: h.up2colon(row['typeofcontractpricing']),
             "type": evaluate_contract_award_type,
-=======
             "multiple_or_single_award_idv": lambda row: h.up2colon(row['multipleorsingleawardidc']),
             "cost_or_pricing_data": lambda row: h.up2colon(row['costorpricingdata']),
             "type_of_contract_pricing": lambda row: h.up2colon(row['typeofcontractpricing']),
             "contract_award_type": evaluate_contract_award_type,
->>>>>>> 960a6136
             "naics": lambda row: h.up2colon(row['nationalinterestactioncode']),
             "multiple_or_single_award_idv": lambda row: h.up2colon(row['multipleorsingleawardidc']),
             "dod_claimant_program_code": lambda row: h.up2colon(row['claimantprogramcode']),
@@ -88,11 +85,7 @@
             "subcontracting_plan": lambda row: h.up2colon(row['subcontractplan']),
             "type_set_aside": lambda row: h.up2colon(row['typeofsetaside']),
             "walsh_healey_act": lambda row: h.up2colon(row['walshhealyact']),
-<<<<<<< HEAD
             "rec_flag": lambda row: self.parse_first_character(h.up2colon(row['rec_flag'])),
-=======
-            "rec_flag": lambda row:  h.up2colon(self.parse_first_character(row['rec_flag'])),
->>>>>>> 960a6136
             "type_of_idc": lambda row: self.parse_first_character(row['typeofidc']),
             "a76_fair_act_action": lambda row: self.parse_first_character(row['a76action']),
             "clinger_cohen_act_planning": lambda row: self.parse_first_character(row['clingercohenact']),
