--- conflicted
+++ resolved
@@ -1,12 +1,9 @@
 from django.urls import include, path, re_path
 from usaspending_api.agency.v2.views.agency_overview import AgencyOverview
 from usaspending_api.agency.v2.views.budget_function_count import BudgetFunctionCount
-<<<<<<< HEAD
 from usaspending_api.agency.v2.views.budget_function import BudgetFunctionList
-=======
 from usaspending_api.agency.v2.views.budgetary_resources import BudgetaryResources
 from usaspending_api.agency.v2.views.federal_account_count import FederalAccountCount
->>>>>>> f4a2cf33
 from usaspending_api.agency.v2.views.object_class_count import ObjectClassCount
 from usaspending_api.agency.v2.views.program_activity_count import ProgramActivityCount
 from usaspending_api.agency.v2.views.program_activity_list import ProgramActivityList
@@ -19,11 +16,8 @@
             [
                 path("", AgencyOverview.as_view()),
                 path("budget_function/count/", BudgetFunctionCount.as_view()),
-<<<<<<< HEAD
                 path("budget_function/", BudgetFunctionList.as_view()),
-=======
                 path("budgetary_resources/", BudgetaryResources.as_view()),
->>>>>>> f4a2cf33
                 path("federal_account/count/", FederalAccountCount.as_view()),
                 path("object_class/count/", ObjectClassCount.as_view()),
                 path("program_activity/", ProgramActivityList.as_view()),
