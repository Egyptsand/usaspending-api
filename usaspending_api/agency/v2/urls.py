from django.urls import include, path, re_path
from usaspending_api.agency.v2.views.agency_overview import AgencyOverview
from usaspending_api.agency.v2.views.awards import Awards
from usaspending_api.agency.v2.views.budget_function_count import BudgetFunctionCount
from usaspending_api.agency.v2.views.budget_function import BudgetFunctionList
from usaspending_api.agency.v2.views.budgetary_resources import BudgetaryResources
from usaspending_api.agency.v2.views.bureau_federal_account import BureauFederalAccountList
from usaspending_api.agency.v2.views.object_class_count import ObjectClassCount
from usaspending_api.agency.v2.views.federal_account_count import FederalAccountCount
from usaspending_api.agency.v2.views.federal_account_list import FederalAccountList
from usaspending_api.agency.v2.views.new_award_count import NewAwardCount
from usaspending_api.agency.v2.views.object_class_list import ObjectClassList
from usaspending_api.agency.v2.views.obligations_by_award_category import ObligationsByAwardCategory
from usaspending_api.agency.v2.views.program_activity_count import ProgramActivityCount
from usaspending_api.agency.v2.views.program_activity_list import ProgramActivityList
from usaspending_api.agency.v2.views.recipients import RecipientList
from usaspending_api.agency.v2.views.sub_agency import SubAgencyList
from usaspending_api.agency.v2.views.sub_agency_count import SubAgencyCount
from usaspending_api.agency.v2.views.subcomponents import SubcomponentList

urlpatterns = [
    re_path(
        "(?P<toptier_code>[0-9]{3,4})/",
        include(
            [
                path("", AgencyOverview.as_view()),
                path("awards/", Awards.as_view()),
                path("awards/new/count/", NewAwardCount.as_view()),
                path("budget_function/", BudgetFunctionList.as_view()),
                path("budget_function/count/", BudgetFunctionCount.as_view()),
                path("budgetary_resources/", BudgetaryResources.as_view()),
                path("federal_account/", FederalAccountList.as_view()),
                path("federal_account/count/", FederalAccountCount.as_view()),
                path("object_class/", ObjectClassList.as_view()),
                path("object_class/count/", ObjectClassCount.as_view()),
                path("obligations_by_award_category/", ObligationsByAwardCategory.as_view()),
                path("program_activity/", ProgramActivityList.as_view()),
                path("program_activity/count/", ProgramActivityCount.as_view()),
                path("recipients/", RecipientList.as_view()),
                path("sub_agency/", SubAgencyList.as_view()),
                path("sub_agency/count/", SubAgencyCount.as_view()),
<<<<<<< HEAD
                re_path(
                    "sub_components/(?P<bureau_slug>[a-z0-9]+(?:-[a-z0-9]*)*)/", BureauFederalAccountList.as_view()
                ),
=======
                path("sub_components/", SubcomponentList.as_view()),
>>>>>>> 155dcb62
            ]
        ),
    )
]<|MERGE_RESOLUTION|>--- conflicted
+++ resolved
@@ -39,13 +39,10 @@
                 path("recipients/", RecipientList.as_view()),
                 path("sub_agency/", SubAgencyList.as_view()),
                 path("sub_agency/count/", SubAgencyCount.as_view()),
-<<<<<<< HEAD
+                path("sub_components/", SubcomponentList.as_view()),
                 re_path(
                     "sub_components/(?P<bureau_slug>[a-z0-9]+(?:-[a-z0-9]*)*)/", BureauFederalAccountList.as_view()
-                ),
-=======
-                path("sub_components/", SubcomponentList.as_view()),
->>>>>>> 155dcb62
+                )
             ]
         ),
     )
