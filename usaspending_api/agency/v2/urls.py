from django.urls import include, path, re_path
from usaspending_api.agency.v2.views.agency_overview import AgencyOverview
from usaspending_api.agency.v2.views.budget_function_count import BudgetFunctionCount
from usaspending_api.agency.v2.views.object_class_count import ObjectClassCount
from usaspending_api.agency.v2.views.program_activity_count import ProgramActivityCount
from usaspending_api.agency.v2.views.federal_account_count import FederalAccountCount


urlpatterns = [
    re_path(
        "(?P<toptier_code>[0-9]{3,4})/",
        include(
            [
                path("", AgencyOverview.as_view()),
<<<<<<< HEAD
                path("federal_account/count/", FederalAccountCount.as_view()),
=======
                path("budget_function/count/", BudgetFunctionCount.as_view()),
>>>>>>> 36bd6477
                path("object_class/count/", ObjectClassCount.as_view()),
                path("program_activity/count/", ProgramActivityCount.as_view()),
            ]
        ),
    )
]<|MERGE_RESOLUTION|>--- conflicted
+++ resolved
@@ -12,11 +12,8 @@
         include(
             [
                 path("", AgencyOverview.as_view()),
-<<<<<<< HEAD
+                path("budget_function/count/", BudgetFunctionCount.as_view()),
                 path("federal_account/count/", FederalAccountCount.as_view()),
-=======
-                path("budget_function/count/", BudgetFunctionCount.as_view()),
->>>>>>> 36bd6477
                 path("object_class/count/", ObjectClassCount.as_view()),
                 path("program_activity/count/", ProgramActivityCount.as_view()),
             ]
