import boto3
import json
import os
import pandas as pd
import psycopg2
import subprocess
import tempfile

from collections import defaultdict
from datetime import datetime
from django.conf import settings
from django.core.management import call_command
from elasticsearch import helpers, TransportError
from time import perf_counter, sleep

from usaspending_api.awards.v2.lookups.elasticsearch_lookups import INDEX_ALIASES_TO_AWARD_TYPES
from usaspending_api.common.csv_helpers import count_rows_in_delimited_file
from usaspending_api.common.helpers.sql_helpers import get_database_dsn_string, execute_sql_to_ordered_dictionary

# ==============================================================================
# SQL Template Strings for Postgres Statements
# ==============================================================================

VIEW_COLUMNS = [
    "transaction_id",
    "detached_award_proc_unique",
    "afa_generated_unique",
    "generated_unique_transaction_id",
    "display_award_id",
    "update_date",
    "modification_number",
    "generated_unique_award_id",
    "award_id",
    "piid",
    "fain",
    "uri",
    "award_description",
    "product_or_service_code",
    "product_or_service_description",
    "naics_code",
    "naics_description",
    "type_description",
    "award_category",
    "recipient_unique_id",
    "parent_recipient_unique_id",
    "recipient_hash",
    "recipient_name",
    "action_date",
    "fiscal_action_date",
    "period_of_performance_start_date",
    "period_of_performance_current_end_date",
    "ordering_period_end_date",
    "transaction_fiscal_year",
    "award_fiscal_year",
    "award_amount",
    "transaction_amount",
    "face_value_loan_guarantee",
    "original_loan_subsidy_cost",
    "generated_pragmatic_obligation",
    "awarding_agency_id",
    "funding_agency_id",
    "awarding_toptier_agency_id",
    "funding_toptier_agency_id",
    "awarding_subtier_agency_id",
    "funding_subtier_agency_id",
    "awarding_toptier_agency_name",
    "funding_toptier_agency_name",
    "awarding_subtier_agency_name",
    "funding_subtier_agency_name",
    "awarding_toptier_agency_abbreviation",
    "funding_toptier_agency_abbreviation",
    "awarding_subtier_agency_abbreviation",
    "funding_subtier_agency_abbreviation",
    "awarding_toptier_agency_code",
    "funding_toptier_agency_code",
    "awarding_subtier_agency_code",
    "funding_subtier_agency_code",
    "cfda_id",
    "cfda_number",
    "cfda_title",
    "cfda_popular_name",
    "type_of_contract_pricing",
    "type_set_aside",
    "extent_competed",
    "type",
    "pop_country_code",
    "pop_country_name",
    "pop_state_code",
    "pop_county_code",
    "pop_county_name",
    "pop_zip5",
    "pop_congressional_code",
    "pop_city_name",
    "recipient_location_country_code",
    "recipient_location_country_name",
    "recipient_location_state_code",
    "recipient_location_county_code",
    "recipient_location_county_name",
    "recipient_location_zip5",
    "recipient_location_congressional_code",
    "recipient_location_city_name",
    "treasury_accounts",
    "federal_accounts",
    "business_categories",
]
AWARD_VIEW_COLUMNS = [
    "award_id",
    "generated_unique_award_id",
    "display_award_id",
    "category",
    "type",
    "type_description",
    "piid",
    "fain",
    "uri",
    "total_obligation",
    "description",
    "total_obl_bin",
    "total_subsidy_cost",
    "total_loan_value",
    "update_date",
    "recipient_id",
    "recipient_name",
    "recipient_hash",
    "recipient_unique_id",
    "parent_recipient_unique_id",
    "business_categories",
    "action_date",
    "fiscal_year",
    "last_modified_date",
    "period_of_performance_start_date",
    "period_of_performance_current_end_date",
    "date_signed",
    "ordering_period_end_date",
    "original_loan_subsidy_cost",
    "face_value_loan_guarantee",
    "awarding_agency_id",
    "funding_agency_id",
    "awarding_toptier_agency_name",
    "funding_toptier_agency_name",
    "awarding_subtier_agency_name",
    "funding_subtier_agency_name",
    "awarding_toptier_agency_code",
    "funding_toptier_agency_code",
    "awarding_subtier_agency_code",
    "funding_subtier_agency_code",
    "recipient_location_country_code",
    "recipient_location_country_name",
    "recipient_location_state_code",
    "recipient_location_county_code",
    "recipient_location_county_name",
    "recipient_location_congressional_code",
    "recipient_location_zip5",
    "recipient_location_city_name",
    "pop_country_code",
    "pop_country_name",
    "pop_state_code",
    "pop_county_code",
    "pop_county_name",
    "pop_zip5",
    "pop_congressional_code",
    "pop_city_name",
    "cfda_number",
    "sai_number",
    "type_of_contract_pricing",
    "extent_competed",
    "type_set_aside",
    "product_or_service_code",
    "product_or_service_description",
    "naics_code",
    "naics_description",
    "treasury_accounts",
]

UPDATE_DATE_SQL = " AND update_date >= '{}'"

COUNT_SQL = """
SELECT COUNT(*) AS count
FROM {view}
WHERE {type_fy}fiscal_year={fy}{update_date}
"""

COPY_SQL = """"COPY (
    SELECT *
    FROM {view}
    WHERE {type_fy}fiscal_year={fy}{update_date}
) TO STDOUT DELIMITER ',' CSV HEADER" > '{filename}'
"""

CHECK_IDS_SQL = """
WITH temp_{view_type}_ids AS (
  SELECT *
  FROM (VALUES {id_list}) AS unique_id_list (generated_unique_{view_type}_id)
)
SELECT {view_type}_id, generated_unique_{view_type}_id, update_date
FROM {view}
WHERE EXISTS (
  SELECT *
  FROM temp_{view_type}_ids
  WHERE
    {view}.generated_unique_{view_type}_id = temp_{view_type}_ids.generated_unique_{view_type}_id
    AND {type_fy}fiscal_year={fy}
)
"""

# ==============================================================================
# Other Globals
# ==============================================================================

AWARD_DESC_CATEGORIES = {
    "loans": "loans",
    "grant": "grants",
    "insurance": "other",
    "other": "other",
    "contract": "contracts",
    "direct payment": "directpayments",
}

UNIVERSAL_TRANSACTION_ID_NAME = "generated_unique_transaction_id"
UNIVERSAL_AWARD_ID_NAME = "generated_unique_award_id"


class DataJob:
    def __init__(self, *args):
        self.name = args[0]
        self.index = args[1]
        self.fy = args[2]
        self.csv = args[3]
        self.count = None


# ==============================================================================
# Helper functions for several Django management commands focused on ETL into a Elasticsearch cluster
# ==============================================================================


def convert_postgres_array_as_string_to_list(array_as_string: str) -> list:
    """
        Postgres arrays are stored in CSVs as strings. Elasticsearch is able to handle lists of items, but needs to
<<<<<<< HEAD
        be passed a list instead of a string. In the case of an empty array, return null
        For example, "{this,is,a,postgres,array}" -> ["this", "is", "a", "postgres", "array"].
    """
    return array_as_string.replace("{", "").replace("}", "").split(",") if len(array_as_string) > 2 else None
=======
        be passed a list instead of a string. In the case of an empty array, return null.
        For example, "{this,is,a,postgres,array}" -> ["this", "is", "a", "postgres", "array"].
    """
    return array_as_string[1:-1].split(",") if len(array_as_string) > 2 else None


def convert_postgres_json_array_as_string_to_json(json_array_as_string: str) -> dict:
    """
        Postgres JSON arrays (jsonb) are stored in CSVs as strings. Elasticsearch is able to handle
        JSON arrays with nested types, but needs to be passed a list JSON instead of a string.
        In the case of an empty array, return null.
    """
    return json.loads(json_array_as_string) if json_array_as_string else None
>>>>>>> 83e3398d


def process_guarddog(process_list):
    """
        pass in a list of multiprocess Process objects.
        If one errored then terminate the others and return True
    """
    for proc in process_list:
        # If exitcode is None, process is still running. exit code 0 is normal
        if proc.exitcode not in (None, 0):
            msg = "TERMINATING ALL PROCESSES AND QUITTING!!! " + "{} exited with error. Returned {}".format(
                proc.name, proc.exitcode
            )
            printf({"msg": msg})
            [x.terminate() for x in process_list]
            return True
    return False


def configure_sql_strings(config, filename, deleted_ids):
    """
    Populates the formatted strings defined globally in this file to create the desired SQL
    """
    update_date_str = UPDATE_DATE_SQL.format(config["starting_date"].strftime("%Y-%m-%d"))
    if config["awards"]:
        view_name = settings.ES_AWARDS_ETL_VIEW_NAME
        view_type = "award"
        type_fy = ""
    else:
        view_name = settings.ES_TRANSACTIONS_ETL_VIEW_NAME
        view_type = "transaction"
        type_fy = "transaction_"

    copy_sql = COPY_SQL.format(
        fy=config["fiscal_year"], update_date=update_date_str, filename=filename, view=view_name, type_fy=type_fy
    )

    count_sql = COUNT_SQL.format(fy=config["fiscal_year"], update_date=update_date_str, view=view_name, type_fy=type_fy)
    if deleted_ids and config["process_deletes"]:
        id_list = ",".join(["('{}')".format(x) for x in deleted_ids.keys()])
        id_sql = CHECK_IDS_SQL.format(id_list=id_list, fy=config["fiscal_year"], type_fy=type_fy, view_type=view_type)
    else:
        id_sql = None

    return copy_sql, id_sql, count_sql


def execute_sql_statement(cmd, results=False, verbose=False):
    """ Simple function to execute SQL using a psycopg2 connection"""
    rows = None
    if verbose:
        print(cmd)

    with psycopg2.connect(dsn=get_database_dsn_string()) as connection:
        connection.autocommit = True
        with connection.cursor() as cursor:
            cursor.execute(cmd)
            if results:
                rows = db_rows_to_dict(cursor)
    return rows


def db_rows_to_dict(cursor):
    """ Return a dictionary of all row results from a database connection cursor """
    columns = [col[0] for col in cursor.description]
    return [dict(zip(columns, row)) for row in cursor.fetchall()]


def download_db_records(fetch_jobs, done_jobs, config):
    # There has been a reoccuring issue with .empty() returning true when the queue actually
    # contains multiple jobs. Wait a few seconds before starting to see if it helps
    sleep(5)
    printf({"msg": "Queue has items: {}".format(not fetch_jobs.empty()), "f": "Download"})
    while not fetch_jobs.empty():
        if done_jobs.full():
            printf({"msg": "Paused downloading new CSVs so ES indexing can catch up", "f": "Download"})
            sleep(60)
        else:
            start = perf_counter()
            job = fetch_jobs.get_nowait()
            printf({"msg": 'Preparing to download "{}"'.format(job.csv), "job": job.name, "f": "Download"})

            sql_config = {
                "starting_date": config["starting_date"],
                "fiscal_year": job.fy,
                "process_deletes": config["process_deletes"],
                "awards": config["awards"],
            }
            copy_sql, _, count_sql = configure_sql_strings(sql_config, job.csv, [])

            if os.path.isfile(job.csv):
                os.remove(job.csv)

            job.count = download_csv(count_sql, copy_sql, job.csv, job.name, config["skip_counts"], config["verbose"])
            done_jobs.put(job)
            printf(
                {
                    "msg": 'CSV "{}" copy took {} seconds'.format(job.csv, perf_counter() - start),
                    "job": job.name,
                    "f": "Download",
                }
            )
            sleep(1)

    # This "Null Job" is used to notify the other (ES data load) process this is the final job
    done_jobs.put(DataJob(None, None, None, None))
    printf({"msg": "PostgreSQL COPY operations complete", "f": "Download"})
    return


def download_csv(count_sql, copy_sql, filename, job_id, skip_counts, verbose):
    if skip_counts:
        count = None
        printf({"msg": "Skipping count checks. Writing file: {}".format(filename), "job": job_id, "f": "Download"})
    else:
        count = execute_sql_statement(count_sql, True, verbose)[0]["count"]
        printf({"msg": "Writing {} to this file: {}".format(count, filename), "job": job_id, "f": "Download"})
    # It is preferable to not use shell=True, but this command works. Limited user-input so risk is low
    subprocess.Popen('psql "${{DATABASE_URL}}" -c {}'.format(copy_sql), shell=True).wait()

    if not skip_counts:
        download_count = count_rows_in_delimited_file(filename, has_header=True, safe=False)
        if count != download_count:
            msg = "Mismatch between CSV and DB rows! Expected: {} | Actual {} in: {}"
            printf({"msg": msg.format(count, download_count, filename), "job": job_id, "f": "Download"})
            raise SystemExit(1)
    return count


def csv_chunk_gen(filename, chunksize, job_id, awards):
    printf({"msg": "Opening {} (batch size = {})".format(filename, chunksize), "job": job_id, "f": "ES Ingest"})
    # Need a specific converter to handle converting strings to correct data types (e.g. string -> array)
    converters = {
        "business_categories": convert_postgres_array_as_string_to_list,
        "treasury_accounts": convert_postgres_json_array_as_string_to_json,
        "federal_accounts": convert_postgres_json_array_as_string_to_json,
    }
    # Panda's data type guessing causes issues for Elasticsearch. Explicitly cast using dictionary
<<<<<<< HEAD
    converters = {
        "business_categories": convert_postgres_array_as_string_to_list,
        "treasury_account_identifiers": convert_postgres_array_as_string_to_list,
        "treasury_accounts": lambda string_to_convert: json.loads(string_to_convert) if string_to_convert else None,
        "federal_accounts": lambda string_to_convert: json.loads(string_to_convert) if string_to_convert else None,
    }
    dtype = (
        {k: str for k in AWARD_VIEW_COLUMNS if k not in converters}
        if awards
        else {k: str for k in VIEW_COLUMNS if k not in converters}
    )
    # Specifying a dtype is not enough for these columns
    for file_df in pd.read_csv(filename, dtype=dtype, header=0, chunksize=chunksize, converters=converters):
=======
    dtype = {k: str for k in VIEW_COLUMNS if k not in converters}
    for file_df in pd.read_csv(filename, dtype=dtype, converters=converters, header=0, chunksize=chunksize):
>>>>>>> 83e3398d
        file_df = file_df.where(cond=(pd.notnull(file_df)), other=None)
        yield file_df.to_dict(orient="records")


def es_data_loader(client, fetch_jobs, done_jobs, config):
    if config["create_new_index"]:
        # ensure template for index is present and the latest version
        if config["awards"]:
            call_command("es_configure", "--template-only", "--type=awards")
        else:
            call_command("es_configure", "--template-only", "--type=transactions")
    while True:
        if not done_jobs.empty():
            job = done_jobs.get_nowait()
            if job.name is None:
                break

            printf({"msg": "Starting new job", "job": job.name, "f": "ES Ingest"})
            post_to_elasticsearch(client, job, config)
            if os.path.exists(job.csv):
                os.remove(job.csv)
        else:
            printf({"msg": "No Job. Sleeping 45s", "f": "ES Ingest"})
            sleep(45)

    printf({"msg": "Completed Elasticsearch data load", "f": "ES Ingest"})
    return


def streaming_post_to_es(client, chunk, index_name, awards, job_id=None):
    success, failed = 0, 0
    try:
        # "doc_type" is set in the index templete file. Don't change this without changing in json file first
        for ok, item in helpers.streaming_bulk(
            client, chunk, index=index_name, doc_type="{}_mapping".format("award" if awards else "transaction")
        ):
            success = [success, success + 1][ok]
            failed = [failed + 1, failed][ok]

    except Exception as e:
        print("Fatal error: \n\n{}...\n\n{}".format(str(e)[:5000], "*" * 80))
        raise SystemExit(1)

    printf({"msg": "Success: {}, Fails: {}".format(success, failed), "job": job_id, "f": "ES Ingest"})
    return success, failed


def put_alias(client, index, alias_name, alias_body):
    client.indices.put_alias(index, alias_name, body=alias_body)


def create_aliases(client, index, silent=False, awards=False):
    for award_type, award_type_codes in INDEX_ALIASES_TO_AWARD_TYPES.items():
        if awards:
            alias_name = "{}-{}".format(settings.ES_AWARDS_QUERY_ALIAS_PREFIX, award_type)
        else:
            alias_name = "{}-{}".format(settings.ES_TRANSACTIONS_QUERY_ALIAS_PREFIX, award_type)
        if silent is False:
            printf(
                {
                    "msg": "Putting alias '{}' on {} with award codes {}".format(alias_name, index, award_type_codes),
                    "job": None,
                    "f": "ES Alias Put",
                }
            )
        alias_body = {"filter": {"terms": {"type": award_type_codes}}}
        put_alias(client, index, alias_name, alias_body)

    # ensure the new index is added to the alias used for incremental loads.
    # If the alias is on multiple indexes, the loads will fail!
    printf(
        {
            "msg": "Putting alias '{}' on {}".format(
                settings.ES_AWARDS_WRITE_ALIAS if awards else settings.ES_TRANSACTIONS_WRITE_ALIAS, index
            ),
            "job": None,
            "f": "ES Alias Put",
        }
    )
    put_alias(client, index, settings.ES_AWARDS_WRITE_ALIAS if awards else settings.ES_TRANSACTIONS_WRITE_ALIAS, {})


def set_final_index_config(client, index):
    es_settingsfile = str(settings.APP_DIR / "etl" / "es_config_objects.json")
    with open(es_settingsfile) as f:
        settings_dict = json.load(f)
    final_index_settings = settings_dict["final_index_settings"]

    current_settings = client.indices.get(index)[index]["settings"]["index"]

    client.indices.put_settings(final_index_settings, index)
    client.indices.refresh(index)
    for setting, value in final_index_settings.items():
        message = 'Changing "{}" from {} to {}'.format(setting, current_settings.get(setting), value)
        printf({"msg": message, "job": None, "f": "ES Settings Put"})


def swap_aliases(client, index, awards=False):
    if client.indices.get_alias(index, "*"):
        printf({"msg": 'Removing old aliases for index "{}"'.format(index), "job": None, "f": "ES Alias Drop"})
        client.indices.delete_alias(index, "_all")
    if awards:
        alias_patterns = settings.ES_AWARDS_QUERY_ALIAS_PREFIX + "*"
    else:
        alias_patterns = settings.ES_TRANSACTIONS_QUERY_ALIAS_PREFIX + "*"
    old_indexes = []

    try:
        old_indexes = list(client.indices.get_alias("*", alias_patterns).keys())
        for old_index in old_indexes:
            client.indices.delete_alias(old_index, "_all")
            printf({"msg": 'Removing aliases from "{}"'.format(old_index), "job": None, "f": "ES Alias Drop"})
    except Exception:
        printf({"msg": "ERROR: no aliases found for {}".format(alias_patterns), "f": "ES Alias Drop"})

    create_aliases(client, index, awards=awards)

    try:
        if old_indexes:
            client.indices.delete(index=old_indexes, ignore_unavailable=False)
            printf({"msg": 'Deleted index(es) "{}"'.format(old_indexes), "job": None, "f": "ES Alias Drop"})
    except Exception:
        printf({"msg": "ERROR: Unable to delete indexes: {}".format(old_indexes), "f": "ES Alias Drop"})


def post_to_elasticsearch(client, job, config, chunksize=250000):
    printf({"msg": 'Populating ES Index "{}"'.format(job.index), "job": job.name, "f": "ES Ingest"})
    start = perf_counter()
    try:
        does_index_exist = client.indices.exists(job.index)
    except Exception as e:
        print(e)
        raise SystemExit(1)
    if not does_index_exist:
        printf({"msg": 'Creating index "{}"'.format(job.index), "job": job.name, "f": "ES Ingest"})
        client.indices.create(index=job.index)
        client.indices.refresh(job.index)

    csv_generator = csv_chunk_gen(job.csv, chunksize, job.name, config["awards"])
    for count, chunk in enumerate(csv_generator):
        if len(chunk) == 0:
            printf({"msg": "No documents to add/delete for chunk #{}".format(count), "f": "ES Ingest", "job": job.name})
            continue
        iteration = perf_counter()
        if config["process_deletes"]:
            if config["awards"]:
                id_list = [{"key": c[UNIVERSAL_AWARD_ID_NAME], "col": UNIVERSAL_AWARD_ID_NAME} for c in chunk]
                delete_awards_from_es(client, id_list, job.name, config, job.index)
            else:
                id_list = [
                    {"key": c[UNIVERSAL_TRANSACTION_ID_NAME], "col": UNIVERSAL_TRANSACTION_ID_NAME} for c in chunk
                ]
                delete_transactions_from_es(client, id_list, job.name, config, job.index)

        current_rows = "({}-{})".format(count * chunksize + 1, count * chunksize + len(chunk))
        printf(
            {
                "msg": "Streaming to ES #{} rows [{}/{}]".format(count, current_rows, job.count),
                "job": job.name,
                "f": "ES Ingest",
            }
        )
        streaming_post_to_es(client, chunk, job.index, config["awards"], job.name)
        printf(
            {
                "msg": "Iteration group #{} took {}s".format(count, perf_counter() - iteration),
                "job": job.name,
                "f": "ES Ingest",
            }
        )
    printf(
        {
            "msg": "Elasticsearch Index loading took {}s".format(perf_counter() - start),
            "job": job.name,
            "f": "ES Ingest",
        }
    )


def deleted_transactions(client, config):
    deleted_ids = gather_deleted_ids(config)
    id_list = [{"key": deleted_id, "col": UNIVERSAL_TRANSACTION_ID_NAME} for deleted_id in deleted_ids]
    delete_transactions_from_es(client, id_list, None, config, None)


def deleted_awards(client, config):
    """
    so we have to find all the awards connected to these transactions,
    if we can't find the awards in the database, then we have to delete them from es
    """
    deleted_ids = gather_deleted_ids(config)
    id_list = [{"key": deleted_id, "col": UNIVERSAL_TRANSACTION_ID_NAME} for deleted_id in deleted_ids]
    award_ids = get_deleted_award_ids(client, id_list, config, settings.ES_TRANSACTIONS_QUERY_ALIAS_PREFIX + "-*")
    if (len(award_ids)) == 0:
        printf({"msg": "No related awards require deletion. ", "f": "ES Delete", "job": None})
        return
    deleted_award_ids = check_awards_for_deletes(award_ids)
    if len(deleted_award_ids) != 0:
        award_id_list = [
            {"key": deleted_award["generated_unique_award_id"], "col": UNIVERSAL_AWARD_ID_NAME}
            for deleted_award in deleted_awards
        ]
        delete_awards_from_es(client, award_id_list, None, config, None)
    else:
        printf({"msg": "No related awards require deletion. ", "f": "ES Delete", "job": None})
    return


def take_snapshot(client, index, repository):
    snapshot_name = "{}-{}".format(index, str(datetime.now().date()))
    try:
        client.snapshot.create(repository, snapshot_name, body={"indices": index})
        printf(
            {
                "msg": 'Taking snapshot INDEX: "{}" SNAPSHOT: "{}" REPO: "{}"'.format(index, snapshot_name, repository),
                "f": "ES Snapshot",
            }
        )
    except TransportError as e:
        printf({"msg": 'SNAPSHOT "{}" FAILED'.format(str(e)), "f": "ES Snapshot"})
        raise SystemExit(1)


def gather_deleted_ids(config):
    """
    Connect to S3 and gather all of the transaction ids stored in CSV files
    generated by the broker when transactions are removed from the DB.
    """

    if not config["process_deletes"]:
        printf({"msg": "Skipping the S3 CSV fetch for deleted transactions"})
        return
    printf({"msg": "Gathering all deleted transactions from S3"})
    start = perf_counter()
    try:
        s3 = boto3.resource("s3", region_name=config["aws_region"])
        bucket = s3.Bucket(config["s3_bucket"])
        bucket_objects = list(bucket.objects.all())
    except Exception as e:
        print("\n[ERROR]\n")
        print("Verify settings.USASPENDING_AWS_REGION and settings.DELETED_TRANSACTIONS_S3_BUCKET_NAME are correct")
        print("  or is using env variables: USASPENDING_AWS_REGION and DELETED_TRANSACTIONS_S3_BUCKET_NAME")
        print("\n {} \n".format(e))
        raise SystemExit(1)

    if config["verbose"]:
        printf({"msg": "CSV data from {} to now".format(config["starting_date"])})

    filtered_csv_list = [
        x
        for x in bucket_objects
        if (x.key.endswith(".csv") and not x.key.startswith("staging") and x.last_modified >= config["starting_date"])
    ]

    if config["verbose"]:
        printf({"msg": "Found {} csv files".format(len(filtered_csv_list))})

    deleted_ids = {}

    for obj in filtered_csv_list:
        # Use temporary files to facilitate date moving from csv files on S3 into pands
        (file, file_path) = tempfile.mkstemp()
        bucket.download_file(obj.key, file_path)

        # Ingests the CSV into a dataframe. pandas thinks some ids are dates, so disable parsing
        data = pd.read_csv(file_path, dtype=str)

        if "detached_award_proc_unique" in data:
            new_ids = ["CONT_TX_" + x.upper() for x in data["detached_award_proc_unique"].values]
        elif "afa_generated_unique" in data:
            new_ids = ["ASST_TX_" + x.upper() for x in data["afa_generated_unique"].values]
        else:
            printf({"msg": "  [Missing valid col] in {}".format(obj.key)})

        # Next statements are ugly, but properly handle the temp files
        os.close(file)
        os.remove(file_path)

        for uid in new_ids:
            if uid in deleted_ids:
                if deleted_ids[uid]["timestamp"] < obj.last_modified:
                    deleted_ids[uid]["timestamp"] = obj.last_modified
            else:
                deleted_ids[uid] = {"timestamp": obj.last_modified}

    if config["verbose"]:
        for uid, deleted_dict in deleted_ids.items():
            printf({"msg": "id: {} last modified: {}".format(uid, str(deleted_dict["timestamp"]))})

    printf({"msg": "Gathering {} deleted transactions took {}s".format(len(deleted_ids), perf_counter() - start)})
    return deleted_ids


def filter_query(column, values, query_type="match_phrase"):
    queries = [{query_type: {column: str(i)}} for i in values]
    return {"query": {"bool": {"should": [queries]}}}


def delete_query(response):
    return {"query": {"ids": {"type": "transaction_mapping", "values": [i["_id"] for i in response["hits"]["hits"]]}}}


def chunks(l, n):
    """Yield successive n-sized chunks from l."""
    for i in range(0, len(l), n):
        yield l[i : i + n]


def delete_transactions_from_es(client, id_list, job_id, config, index=None):
    """
    id_list = [{key:'key1',col:'tranaction_id'},
               {key:'key2',col:'generated_unique_transaction_id'}],
               ...]
    """
    start = perf_counter()

    printf({"msg": "Deleting up to {} document(s)".format(len(id_list)), "f": "ES Delete", "job": job_id})

    if index is None:
        index = "{}-*".format(config["root_index"])
    start_ = client.search(index=index)["hits"]["total"]
    printf({"msg": "Starting amount of indices ----- {}".format(start_), "f": "ES Delete", "job": job_id})
    col_to_items_dict = defaultdict(list)
    for l in id_list:
        col_to_items_dict[l["col"]].append(l["key"])

    for column, values in col_to_items_dict.items():
        printf({"msg": 'Deleting {} of "{}"'.format(len(values), column), "f": "ES Delete", "job": job_id})
        values_generator = chunks(values, 1000)
        for v in values_generator:
            # IMPORTANT: This delete routine looks at just 1 index at a time. If there are duplicate records across
            # multiple indexes, those duplicates will not be caught by this routine. It is left as is because at the
            # time of this comment, we are migrating to using a single index.
            body = filter_query(column, v)
            response = client.search(index=index, body=json.dumps(body), size=config["max_query_size"])
            delete_body = delete_query(response)
            try:
                client.delete_by_query(
                    index=index, body=json.dumps(delete_body), refresh=True, size=config["max_query_size"]
                )
            except Exception as e:
                printf({"msg": "[ERROR][ERROR][ERROR]\n{}".format(str(e)), "f": "ES Delete", "job": job_id})
    end_ = client.search(index=index)["hits"]["total"]

    t = perf_counter() - start
    total = str(start_ - end_)
    printf({"msg": "ES Deletes took {}s. Deleted {} records".format(t, total), "f": "ES Delete", "job": job_id})
    return


def get_deleted_award_ids(client, id_list, config, index=None):
    """
        id_list = [{key:'key1',col:'tranaction_id'},
                   {key:'key2',col:'generated_unique_transaction_id'}],
                   ...]
     """
    if index is None:
        index = "{}-*".format(config["root_index"])
    col_to_items_dict = defaultdict(list)
    for l in id_list:
        col_to_items_dict[l["col"]].append(l["key"])
    awards = []
    for column, values in col_to_items_dict.items():
        values_generator = chunks(values, 1000)
        for v in values_generator:
            body = filter_query(column, v)
            response = client.search(index=index, body=json.dumps(body), size=config["max_query_size"])
            if response["hits"]["total"] != 0:
                awards = [x["_source"]["generated_unique_award_id"] for x in response["hits"]["hits"]]
    return awards


def check_awards_for_deletes(id_list):
    formatted_value_ids = ""
    for x in id_list:
        formatted_value_ids += "('" + x + "'),"

    sql = """
        SELECT x.generated_unique_award_id FROM (values {ids}) AS x(generated_unique_award_id)
        LEFT JOIN awards a ON a.generated_unique_award_id = x.generated_unique_award_id
        WHERE a.generated_unique_award_id is null"""
    results = execute_sql_to_ordered_dictionary(sql.format(ids=formatted_value_ids[:-1]))
    return results


def delete_awards_from_es(client, id_list, job_id, config, index=None):
    """
    id_list = [{key:'key1',col:'award_id'},
               {key:'key2',col:'generated_unique_award_id'}],
               ...]
    """
    start = perf_counter()

    printf({"msg": "Deleting up to {} document(s)".format(len(id_list)), "f": "ES Delete", "job": job_id})

    if index is None:
        index = "{}-*".format(config["root_index"])
    start_ = client.search(index=index)["hits"]["total"]
    printf({"msg": "Starting amount of indices ----- {}".format(start_), "f": "ES Delete", "job": job_id})
    col_to_items_dict = defaultdict(list)
    for l in id_list:
        col_to_items_dict[l["col"]].append(l["key"])

    for column, values in col_to_items_dict.items():
        printf({"msg": 'Deleting {} of "{}"'.format(len(values), column), "f": "ES Delete", "job": job_id})
        values_generator = chunks(values, 1000)
        for v in values_generator:
            # IMPORTANT: This delete routine looks at just 1 index at a time. If there are duplicate records across
            # multiple indexes, those duplicates will not be caught by this routine. It is left as is because at the
            # time of this comment, we are migrating to using a single index.
            body = filter_query(column, v)
            response = client.search(index=index, body=json.dumps(body), size=config["max_query_size"])
            delete_body = {
                "query": {"ids": {"type": "award_mapping", "values": [i["_id"] for i in response["hits"]["hits"]]}}
            }
            try:
                client.delete_by_query(
                    index=index, body=json.dumps(delete_body), refresh=True, size=config["max_query_size"]
                )
            except Exception as e:
                printf({"msg": "[ERROR][ERROR][ERROR]\n{}".format(str(e)), "f": "ES Delete", "job": job_id})
    end_ = client.search(index=index)["hits"]["total"]

    t = perf_counter() - start
    total = str(start_ - end_)
    printf({"msg": "ES Deletes took {}s. Deleted {} records".format(t, total), "f": "ES Delete", "job": job_id})
    return


def printf(items):
    t = datetime.utcnow().strftime("%H:%M:%S.%f")
    msg = items["msg"]
    if "error" in items:
        template = "[{time}] [ERROR] {msg}"
        print_msg = template.format(time=t, msg=msg)
    else:
        template = "[{time}] {complex:<20} | {msg}"
        func = "[" + items.get("f", "main") + "]"
        job = items.get("job", None)
        j = ""
        if job:
            j = " (#{})".format(job)
        print_msg = template.format(time=t, complex=func + j, msg=msg)
    print(print_msg)<|MERGE_RESOLUTION|>--- conflicted
+++ resolved
@@ -237,12 +237,6 @@
 def convert_postgres_array_as_string_to_list(array_as_string: str) -> list:
     """
         Postgres arrays are stored in CSVs as strings. Elasticsearch is able to handle lists of items, but needs to
-<<<<<<< HEAD
-        be passed a list instead of a string. In the case of an empty array, return null
-        For example, "{this,is,a,postgres,array}" -> ["this", "is", "a", "postgres", "array"].
-    """
-    return array_as_string.replace("{", "").replace("}", "").split(",") if len(array_as_string) > 2 else None
-=======
         be passed a list instead of a string. In the case of an empty array, return null.
         For example, "{this,is,a,postgres,array}" -> ["this", "is", "a", "postgres", "array"].
     """
@@ -256,7 +250,6 @@
         In the case of an empty array, return null.
     """
     return json.loads(json_array_as_string) if json_array_as_string else None
->>>>>>> 83e3398d
 
 
 def process_guarddog(process_list):
@@ -395,24 +388,8 @@
         "federal_accounts": convert_postgres_json_array_as_string_to_json,
     }
     # Panda's data type guessing causes issues for Elasticsearch. Explicitly cast using dictionary
-<<<<<<< HEAD
-    converters = {
-        "business_categories": convert_postgres_array_as_string_to_list,
-        "treasury_account_identifiers": convert_postgres_array_as_string_to_list,
-        "treasury_accounts": lambda string_to_convert: json.loads(string_to_convert) if string_to_convert else None,
-        "federal_accounts": lambda string_to_convert: json.loads(string_to_convert) if string_to_convert else None,
-    }
-    dtype = (
-        {k: str for k in AWARD_VIEW_COLUMNS if k not in converters}
-        if awards
-        else {k: str for k in VIEW_COLUMNS if k not in converters}
-    )
-    # Specifying a dtype is not enough for these columns
-    for file_df in pd.read_csv(filename, dtype=dtype, header=0, chunksize=chunksize, converters=converters):
-=======
     dtype = {k: str for k in VIEW_COLUMNS if k not in converters}
     for file_df in pd.read_csv(filename, dtype=dtype, converters=converters, header=0, chunksize=chunksize):
->>>>>>> 83e3398d
         file_df = file_df.where(cond=(pd.notnull(file_df)), other=None)
         yield file_df.to_dict(orient="records")
 
