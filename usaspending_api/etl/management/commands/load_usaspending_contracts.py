import logging
from datetime import datetime

from django.core.management.base import BaseCommand

from usaspending_api.awards.models import (Award,
                                           Transaction, TransactionContract)
from usaspending_api.etl.award_helpers import update_awards, update_contract_awards
from usaspending_api.etl.helpers import update_model_description_fields
from usaspending_api.etl.csv_data_reader import CsvDataReader
import usaspending_api.etl.helpers as h
from usaspending_api.references.models import Agency, LegalEntity
from usaspending_api.submissions.models import SubmissionAttributes


class Command(BaseCommand):
    help = "Loads contracts from a usaspending contracts download. \
            Usage: `python manage.py load_usaspending_contracts source_file_path`"
    logger = logging.getLogger('console')

    def add_arguments(self, parser):
        parser.add_argument('file', nargs=1, help='the file to load')

    def handle(self, *args, **options):

        h.clear_caches()

        csv_file = options['file'][0]
        self.logger.info("Starting load for file {}".format(csv_file))

        # Create the csv reader
        reader = CsvDataReader(csv_file)

        # Create a new submission attributes object for this timestamp
        subattr = SubmissionAttributes()
        subattr.usaspending_update = datetime.now()
        subattr.save()

        # Create lists to hold model instances for bulk insert
        txn_list = []
        txn_contract_list = []

        subtier_agency_dict = h.get_subtier_agency_dict()

        for idx, row in enumerate(reader):
            if len(reader) % 1000 == 0:
                self.logger.info("Read row {}".format(len(reader)))
            row = h.cleanse_values(row)

            awarding_agency_id = self.get_agency_id(row["contractingofficeagencyid"], subtier_agency_dict)

            # Create the transaction object for this row
            txn_dict = {
                "action_date": h.convert_date(row['signeddate']),
                "award": self.get_or_create_award(row, awarding_agency_id),
                "awarding_agency_id": awarding_agency_id,
                "data_source": "USA",
                "description": row["descriptionofcontractrequirement"],
                "federal_action_obligation": row["dollarsobligated"],
                "funding_agency_id": self.get_agency_id(row["fundingrequestingagencyid"], subtier_agency_dict),
                "last_modified_date": h.convert_date(row['last_modified_date']),
                "modification_number": row["modnumber"],
                "place_of_performance": h.get_or_create_location(
                    row, mapper=location_mapper_place_of_performance),
                "period_of_performance_current_end_date": h.convert_date(row['currentcompletiondate']),
                "period_of_performance_start_date": h.convert_date(row['effectivedate']),
                "recipient": self.get_or_create_recipient(row),
                "submission": subattr,
                "type": evaluate_contract_award_type(row),
<<<<<<< HEAD
                "type_description": AWARD_TYPES_D.get(evaluate_contract_award_type(row)),
                "action_type": h.up2colon(row['reasonformodification']),
=======
>>>>>>> 0d9e0add
                "usaspending_unique_transaction_id": row["unique_transaction_id"]
            }
            txn = Transaction(**txn_dict)
            txn_list.append(txn)

            # Create the transaction contract object for this row
            txn_contract_dict = {
                "submission": subattr,
                "piid": row['piid'],
                "parent_award_id": row['idvpiid'],
                "current_total_value_award": h.parse_numeric_value(row["baseandexercisedoptionsvalue"]),
                "period_of_performance_potential_end_date": h.convert_date(row['ultimatecompletiondate']),
                "potential_total_value_of_award": h.parse_numeric_value(row["baseandalloptionsvalue"]),
                "epa_designated_product": self.parse_first_character(row['useofepadesignatedproducts']),
                "gfe_gfp": h.up2colon(row['gfe_gfp']),
                "cost_or_pricing_data": h.up2colon(row['costorpricingdata']),
                "type_of_contract_pricing": h.up2colon(row['typeofcontractpricing']),
                "multiple_or_single_award_idv": h.up2colon(row['multipleorsingleawardidc']),
                "naics": h.up2colon(row['nationalinterestactioncode']),
                "dod_claimant_program_code": h.up2colon(row['claimantprogramcode']),
                "commercial_item_acquisition_procedures": h.up2colon(
                    row['commercialitemacquisitionprocedures']),
                "commercial_item_test_program": h.up2colon(row['commercialitemtestprogram']),
                "consolidated_contract": h.up2colon(row['consolidatedcontract']),
                "contingency_humanitarian_or_peacekeeping_operation": h.up2colon(
                    row['contingencyhumanitarianpeacekeepingoperation']),
                "contract_bundling": h.up2colon(row['contractbundling']),
                "contract_financing": h.up2colon(row['contractfinancing']),
                "contracting_officers_determination_of_business_size": h.up2colon(
                    row['contractingofficerbusinesssizedetermination']),
                "country_of_product_or_service_origin": h.up2colon(row['countryoforigin']),
                "davis_bacon_act": h.up2colon(row['davisbaconact']),
                "evaluated_preference": h.up2colon(row['evaluatedpreference']),
                "extent_competed": h.up2colon(row['extentcompeted']),
                "information_technology_commercial_item_category": h.up2colon(
                    row['informationtechnologycommercialitemcategory']),
                "interagency_contracting_authority": h.up2colon(row['interagencycontractingauthority']),
                "local_area_set_aside": h.up2colon(row['localareasetaside']),
                "purchase_card_as_payment_method": h.up2colon(row['purchasecardaspaymentmethod']),
                "multi_year_contract": h.up2colon(row['multiyearcontract']),
                "national_interest_action": h.up2colon(row['nationalinterestactioncode']),
                "number_of_actions": h.up2colon(row['numberofactions']),
                "number_of_offers_received": h.up2colon(row['numberofoffersreceived']),
                "performance_based_service_acquisition": h.up2colon(row['performancebasedservicecontract']),
                "place_of_manufacture": h.up2colon(row['placeofmanufacture']),
                "product_or_service_code": h.up2colon(row['productorservicecode']),
                "recovered_materials_sustainability": h.up2colon(row['recoveredmaterialclauses']),
                "research": h.up2colon(row['research']),
                "sea_transportation": h.up2colon(row['seatransportation']),
                "service_contract_act": h.up2colon(row['servicecontractact']),
                "small_business_competitiveness_demonstration_program": self.parse_first_character(
                    row['smallbusinesscompetitivenessdemonstrationprogram']),
                "solicitation_procedures": h.up2colon(row['solicitationprocedures']),
                "subcontracting_plan": h.up2colon(row['subcontractplan']),
                "type_set_aside": h.up2colon(row['typeofsetaside']),
                "walsh_healey_act": h.up2colon(row['walshhealyact']),
                "rec_flag": self.parse_first_character(h.up2colon(row['rec_flag'])),
                "type_of_idc": self.parse_first_character(row['typeofidc']),
                "a76_fair_act_action": self.parse_first_character(row['a76action']),
                "clinger_cohen_act_planning": self.parse_first_character(row['clingercohenact']),
                "cost_accounting_standards": self.parse_first_character(
                    row['costaccountingstandardsclause']),
                "fed_biz_opps": self.parse_first_character(row['fedbizopps']),
                "foreign_funding": self.parse_first_character(row['fundedbyforeignentity']),
                "major_program": self.parse_first_character(row['majorprogramcode']),
                "program_acronym": self.parse_first_character(row['programacronym']),
                "referenced_idv_modification_number": self.parse_first_character(
                    row['idvmodificationnumber']),
                "transaction_number": self.parse_first_character(row['transactionnumber']),
                "solicitation_identifier": self.parse_first_character(row['solicitationid'])
            }
            txn_contract = TransactionContract(**txn_contract_dict)
            txn_contract_list.append(txn_contract)

        # Bulk insert transaction rows
        self.logger.info("Starting Transaction bulk insert ({} records)".format(len(txn_list)))
        Transaction.objects.bulk_create(txn_list)
        self.logger.info("Completed Transaction bulk insert")
        # Update txn contract list with newly-inserted transactions
        award_id_list = []  # we'll need this when updating the awards later on
        for idx, t in enumerate(txn_contract_list):
            # add transaction info to this TransactionContract object
            t.transaction = txn_list[idx]
            # add the corresponding award id to a list we'll use when batch-updating award data
            award_id_list.append(txn_list[idx].award_id)
        # Bulk insert transaction contract rows
        self.logger.info("Starting TransactionContract bulk insert ({} records)".format(len(txn_contract_list)))
        TransactionContract.objects.bulk_create(txn_contract_list)
        self.logger.info("Completed TransactionContract bulk insert")

        # Update awards to reflect latest transaction information
        # (note that this can't be done via signals or a save()
        # override in the model itself, because those aren't
        # triggered by a bulk update
        self.logger.info("Starting Awards update")
        count = update_awards(tuple(award_id_list))
        update_contract_awards(tuple(award_id_list))
        update_model_description_fields()
        self.logger.info("Completed Awards update ({} records)".format(count))

    def get_agency_id(self, agency_string, subtier_agency_dict):
        agency_code = h.up2colon(agency_string)
        agency_id = subtier_agency_dict.get(agency_code)
        if not agency_id:
            self.logger.error("Missing agency: " + agency_string)
        return agency_id

    def get_or_create_recipient(self, row):
        recipient_dict = {
            "location_id": h.get_or_create_location(row, mapper=location_mapper_vendor).location_id,
            "recipient_name": row['vendorname'],
            "vendor_phone_number": row['phoneno'],
            "vendor_fax_number": row['faxno'],
            "recipient_unique_id": row['dunsnumber'],
            "parent_recipient_unique_id": row['parentdunsnumber'],
            "city_local_government": self.parse_first_character(row['iscitylocalgovernment']),
            "county_local_government": self.parse_first_character(row['iscountylocalgovernment']),
            "inter_municipal_local_government": self.parse_first_character(row['isintermunicipallocalgovernment']),
            "local_government_owned": self.parse_first_character(row['islocalgovernmentowned']),
            "municipality_local_government": self.parse_first_character(row['ismunicipalitylocalgovernment']),
            "school_district_local_government": self.parse_first_character(row['isschooldistrictlocalgovernment']),
            "township_local_government": self.parse_first_character(row['istownshiplocalgovernment']),
            "federal_agency": self.parse_first_character(row['isfederalgovernmentagency']),
            "us_federal_government": self.parse_first_character(row['federalgovernmentflag']),
            "federally_funded_research_and_development_corp": self.parse_first_character(row['isfederallyfundedresearchanddevelopmentcorp']),
            "us_tribal_government": self.parse_first_character(row['istriballyownedfirm']),
            "c8a_program_participant": self.parse_first_character(row['firm8aflag']),
            "foreign_government": self.parse_first_character(row['isforeigngovernment']),
            "community_developed_corporation_owned_firm": self.parse_first_character(row['iscommunitydevelopedcorporationownedfirm']),
            "labor_surplus_area_firm": self.parse_first_character(row['islaborsurplusareafirm']),
            "small_agricultural_cooperative": self.parse_first_character(row['issmallagriculturalcooperative']),
            "international_organization": self.parse_first_character(row['isinternationalorganization']),
            "c1862_land_grant_college": self.parse_first_character(row['is1862landgrantcollege']),
            "c1890_land_grant_college": self.parse_first_character(row['is1890landgrantcollege']),
            "c1994_land_grant_college": self.parse_first_character(row['is1994landgrantcollege']),
            "minority_institution": self.parse_first_character(row['minorityinstitutionflag']),
            "private_university_or_college": self.parse_first_character(row['isprivateuniversityorcollege']),
            "school_of_forestry": self.parse_first_character(row['isschoolofforestry']),
            "state_controlled_institution_of_higher_learning": self.parse_first_character(row['isstatecontrolledinstitutionofhigherlearning']),
            "tribal_college": self.parse_first_character(row['istribalcollege']),
            "veterinary_college": self.parse_first_character(row['isveterinarycollege']),
            "educational_institution": self.parse_first_character(row['educationalinstitutionflag']),
            "alaskan_native_servicing_institution": self.parse_first_character(row['isalaskannativeownedcorporationorfirm']),
            "community_development_corporation": self.parse_first_character(row['iscommunitydevelopmentcorporation']),
            "native_hawaiian_servicing_institution": self.parse_first_character(row['isnativehawaiianownedorganizationorfirm']),
            "domestic_shelter": self.parse_first_character(row['isdomesticshelter']),
            "manufacturer_of_goods": self.parse_first_character(row['ismanufacturerofgoods']),
            "hospital_flag": self.parse_first_character(row['hospitalflag']),
            "veterinary_hospital": self.parse_first_character(row['isveterinaryhospital']),
            "hispanic_servicing_institution": self.parse_first_character(row['ishispanicservicinginstitution']),
            "woman_owned_business": self.parse_first_character(row['womenownedflag']),
            "minority_owned_business": self.parse_first_character(row['minorityownedbusinessflag']),
            "women_owned_small_business": self.parse_first_character(row['iswomenownedsmallbusiness']),
            "economically_disadvantaged_women_owned_small_business": self.parse_first_character(row['isecondisadvwomenownedsmallbusiness']),
            "joint_venture_economic_disadvantaged_women_owned_small_bus": self.parse_first_character(row['isjointventureecondisadvwomenownedsmallbusiness']),
            "veteran_owned_business": self.parse_first_character(row['veteranownedflag']),
            "airport_authority": self.parse_first_character(row['isairportauthority']),
            "housing_authorities_public_tribal": self.parse_first_character(row['ishousingauthoritiespublicortribal']),
            "interstate_entity": self.parse_first_character(row['isinterstateentity']),
            "planning_commission": self.parse_first_character(row['isplanningcommission']),
            "port_authority": self.parse_first_character(row['isportauthority']),
            "transit_authority": self.parse_first_character(row['istransitauthority']),
            "foreign_owned_and_located": self.parse_first_character(row['isforeignownedandlocated']),
            "american_indian_owned_business": self.parse_first_character(row['aiobflag']),
            "alaskan_native_owned_corporation_or_firm": self.parse_first_character(row['isalaskannativeownedcorporationorfirm']),
            "indian_tribe_federally_recognized": self.parse_first_character(row['isindiantribe']),
            "native_hawaiian_owned_business": self.parse_first_character(row['isnativehawaiianownedorganizationorfirm']),
            "tribally_owned_business": self.parse_first_character(row['istriballyownedfirm']),
            "asian_pacific_american_owned_business": self.parse_first_character(row['apaobflag']),
            "black_american_owned_business": self.parse_first_character(row['baobflag']),
            "hispanic_american_owned_business": self.parse_first_character(row['haobflag']),
            "native_american_owned_business": self.parse_first_character(row['naobflag']),
            "historically_black_college": self.parse_first_character(row['hbcuflag']),
            "subcontinent_asian_asian_indian_american_owned_business": self.parse_first_character(row['saaobflag']),
            "us_local_government": self.parse_first_character(row['islocalgovernmentowned']),
            "division_name": self.parse_first_character(row['divisionname']),
            "division_number": self.parse_first_character(row['divisionnumberorofficecode']),
            "historically_underutilized_business_zone": self.parse_first_character(row['hubzoneflag']),
            "corporate_entity_tax_exempt": self.parse_first_character(row['iscorporateentitytaxexempt']),
            "corporate_entity_not_tax_exempt": self.parse_first_character(row['iscorporateentitynottaxexempt']),
            "council_of_governments": self.parse_first_character(row['iscouncilofgovernments']),
            "dot_certified_disadvantage": self.parse_first_character(row['isdotcertifieddisadvantagedbusinessenterprise']),
            "for_profit_organization": self.parse_first_character(row['isforprofitorganization']),
            "foundation": self.parse_first_character(row['isfoundation']),
            "joint_venture_women_owned_small_business": self.parse_first_character(row['isjointventurewomenownedsmallbusiness']),
            "limited_liability_corporation": self.parse_first_character(row['islimitedliabilitycorporation']),
            "other_not_for_profit_organization": self.parse_first_character(row['isothernotforprofitorganization']),
            "other_minority_owned_business": self.parse_first_character(row['isotherminorityowned']),
            "partnership_or_limited_liability_partnership": self.parse_first_character(row['ispartnershiporlimitedliabilitypartnership']),
            "sole_proprietorship": self.parse_first_character(row['issoleproprietorship']),
            "subchapter_scorporation": self.parse_first_character(row['issubchapterscorporation']),
            "nonprofit_organization": self.parse_first_character(row['nonprofitorganizationflag']),
        }

        le = LegalEntity.objects.filter(recipient_unique_id=row['dunsnumber']).first()
        if not le:
            le = LegalEntity.objects.create(**recipient_dict)
        else:
            LegalEntity.objects.filter(legal_entity_id=le.legal_entity_id).update(**recipient_dict)

        return le

    def get_or_create_award(self, row, awarding_agency_id):
        piid = row.get("piid", None)
        parent_award_id = row.get("idvpiid", None)

        awarding_agency = Agency.objects.get(id=awarding_agency_id)
        created, award = Award.get_or_create_summary_award(
            piid=piid, fain=None, uri=None, awarding_agency=awarding_agency,
            parent_award_id=parent_award_id)
        return award

    def parse_first_character(self, flag):
        if len(flag) > 0:
            return flag[0]


def evaluate_contract_award_type(row):
    first_element = h.up2colon(row['contractactiontype'].split()[0])

    if len(first_element) == 1:
        return first_element
    else:
        cat = row['contractactiontype'].lower()
        # Not using DAIMS enumeration . . .
        if 'bpa' in cat:
            return 'A'
        elif 'purchase' in cat:
            return 'B'
        elif 'delivery' in cat:
            return 'C'
        elif 'definitive' in cat:
            return 'D'
        else:
            return None


def location_mapper_place_of_performance(row):

    loc = {
        "city_name": row.get("placeofperformancecity", ""),
        "congressional_code":
        row.get("placeofperformancecongressionaldistrict",
                "")[2:],  # Need to strip the state off the front
        "location_country_code": row.get("placeofperformancecountrycode", ""),
        "location_zip": row.get("placeofperformancezipcode", "").replace(
            "-", ""),  # Either ZIP5, or ZIP5+4, sometimes with hypens
        "state_code": h.up2colon(
            row.get("pop_state_code", "")
        )  # Format is VA: VIRGINIA, so we need to grab the first bit
    }
    return loc


def location_mapper_vendor(row):
    loc = {
        "city_name": row.get("city", ""),
        "congressional_code": row.get(
            "vendor_cd", "").zfill(2),  # Need to add leading zeroes here
        "location_country_code":
            row.get("vendorcountrycode",
                    ""),  # Never actually a country code, just the string name
        "location_zip": row.get("zipcode", "").replace("-", ""),
        "state_code": h.up2colon(row.get("vendor_state_code", "")),
        "address_line1": row.get("streetaddress", ""),
        "address_line2": row.get("streetaddress2", ""),
        "address_line3": row.get("streetaddress3", "")
    }
    return loc<|MERGE_RESOLUTION|>--- conflicted
+++ resolved
@@ -67,11 +67,7 @@
                 "recipient": self.get_or_create_recipient(row),
                 "submission": subattr,
                 "type": evaluate_contract_award_type(row),
-<<<<<<< HEAD
-                "type_description": AWARD_TYPES_D.get(evaluate_contract_award_type(row)),
                 "action_type": h.up2colon(row['reasonformodification']),
-=======
->>>>>>> 0d9e0add
                 "usaspending_unique_transaction_id": row["unique_transaction_id"]
             }
             txn = Transaction(**txn_dict)
