--- conflicted
+++ resolved
@@ -17,8 +17,6 @@
     "read_constraints": "select conname, pg_get_constraintdef(oid) from pg_constraint where contype IN ('p', 'f') and conrelid = '{}'::regclass;",
 }
 
-<<<<<<< HEAD
-=======
 
 def make_read_indexes(table_name):
     if "." in table_name:
@@ -33,7 +31,6 @@
     return [TEMPLATE["read_constraints"].format(table_name)]
 
 
->>>>>>> 6e7787e5
 def create_indexes(index_definitions, index_concurrency):
     loop = asyncio.new_event_loop()
     loop.run_until_complete(index_with_concurrency(index_definitions, index_concurrency))
