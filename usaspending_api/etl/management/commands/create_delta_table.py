--- conflicted
+++ resolved
@@ -81,14 +81,9 @@
         "model": DUNS,
         "source_table": "duns",
         "destination_database": "raw",
-<<<<<<< HEAD
         "partition_column": None,
         "partition_column_type": None,
-=======
-        "partition_column": "broker_duns_id",
-        "partition_column_type": "numeric",
         "delta_table_create_sql": sam_recipient_sql_string,
->>>>>>> ed2f0d51
         "custom_schema": "broker_duns_id INT, business_types_codes ARRAY<STRING>",
     },
     "transaction_fabs": {
