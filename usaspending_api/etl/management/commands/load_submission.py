--- conflicted
+++ resolved
@@ -665,11 +665,8 @@
                 logger.info('individual award id mapped: {}'.format(file_d_award['id']))
 
         # Still using the cpe|fyb regex compiled above for reverse
-<<<<<<< HEAD
-        afd = load_data_into_model(award_financial_data, row, value_map=value_map_faba, save=True, reverse=reverse)
-=======
-        load_data_into_model(award_financial_data, row, value_map=value_map, save=True, reverse=reverse)
->>>>>>> fd8bb891
+        load_data_into_model(award_financial_data, row, value_map=value_map_faba, save=True, reverse=reverse)
+
 
     awards_cache.clear()
 
