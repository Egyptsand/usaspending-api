--- conflicted
+++ resolved
@@ -116,123 +116,7 @@
         db_cursor.execute('SELECT * FROM award_financial_assistance WHERE submission_id = %s', [submission_id])
         award_financial_assistance_data = dictfetchall(db_cursor)
         logger.info('Acquired award financial assistance data for ' + str(submission_id) + ', there are ' + str(len(award_financial_assistance_data)) + ' rows.')
-<<<<<<< HEAD
-
-        legal_entity_location_field_map = {
-            "address_line1": "legal_entity_address_line1",
-            "address_line2": "legal_entity_address_line2",
-            "address_line3": "legal_entity_address_line3",
-            "city_code": "legal_entity_city_code",
-            "city_name": "legal_entity_city_name",
-            "congressional_code": "legal_entity_congressional",
-            "county_code": "legal_entity_county_code",
-            "county_name": "legal_entity_county_name",
-            "foreign_city_name": "legal_entity_foreign_city",
-            "foreign_postal_code": "legal_entity_foreign_posta",
-            "foreign_province": "legal_entity_foreign_provi",
-            "state_code": "legal_entity_state_code",
-            "state_name": "legal_entity_state_name",
-            "zip5": "legal_entity_zip5",
-            "zip_last4": "legal_entity_zip_last4",
-            "location_country_code": "legal_entity_country_code"
-        }
-
-        place_of_performance_field_map = {
-            "city_name": "place_of_performance_city",
-            "performance_code": "place_of_performance_code",
-            "congressional_code": "place_of_performance_congr",
-            "county_name": "place_of_perform_county_na",
-            "foreign_location_description": "place_of_performance_forei",
-            "state_name": "place_of_perform_state_nam",
-            "zip4": "place_of_performance_zip4a",
-            "location_country_code": "place_of_perform_country_c"
-
-        }
-
-        legal_entity_location_value_map = {
-            "recipient_flag": True
-        }
-
-        place_of_performance_value_map = {
-            "place_of_performance_flag": True
-        }
-
-        fad_field_map = {
-            "type": "assistance_type",
-            "description": "award_description",
-        }
-
-        for row in award_financial_assistance_data:
-            legal_entity_location, created = get_or_create_location(legal_entity_location_field_map, row, legal_entity_location_value_map)
-
-            # Create the legal entity if it doesn't exist
-            try:
-                legal_entity = LegalEntity.objects.get(recipient_unique_id=row['awardee_or_recipient_uniqu'])
-            except ObjectDoesNotExist:
-                legal_entity_value_map = {
-                    "location": legal_entity_location,
-                    "legal_entity_id": row['awardee_or_recipient_uniqu']
-                }
-                legal_entity = load_data_into_model(LegalEntity(), row, value_map=legal_entity_value_map, save=True)
-
-            # Create the place of performance location
-            pop_location, created = get_or_create_location(place_of_performance_field_map, row, place_of_performance_value_map)
-
-            # Find the award that this award transaction belongs to. If it doesn't exist, create it.
-            created, award = Award.get_or_create_summary_award(
-                piid=row.get('piid'),
-                fain=row.get('fain'),
-                uri=row.get('uri'),
-                parent_award_id=row.get('parent_award_id'))
-            award.save()
-
-            AWARD_UPDATE_ID_LIST.append(award.id)
-
-            parent_txn_value_map = {
-                "award": award,
-                "awarding_agency": Agency.objects.filter(toptier_agency__cgac_code=row['awarding_agency_code'],
-                                                         subtier_agency__subtier_code=row["awarding_sub_tier_agency_c"]).first(),
-                "funding_agency": Agency.objects.filter(toptier_agency__cgac_code=row['funding_agency_code'],
-                                                        subtier_agency__subtier_code=row["funding_sub_tier_agency_co"]).first(),
-                "recipient": legal_entity,
-                "place_of_performance": pop_location,
-                'submission': submission_attributes,
-                "period_of_performance_start_date": format_date(row['period_of_performance_star']),
-                "period_of_performance_current_end_date": format_date(row['period_of_performance_curr']),
-                "action_date": format_date(row['action_date']),
-            }
-
-            transaction_dict = load_data_into_model(
-                Transaction(),  # thrown away
-                row,
-                field_map=fad_field_map,
-                value_map=parent_txn_value_map,
-                as_dict=True)
-
-            transaction = Transaction.get_or_create(**transaction_dict)
-            transaction.save()
-
-            fad_value_map = {
-                "submission": submission_attributes,
-                "cfda": CFDAProgram.objects.filter(program_number=row['cfda_number']).first(),
-                'reporting_period_start': submission_attributes.reporting_period_start,
-                'reporting_period_end': submission_attributes.reporting_period_end,
-                "period_of_performance_start_date": format_date(row['period_of_performance_star']),
-                "period_of_performance_current_end_date": format_date(row['period_of_performance_curr']),
-            }
-
-            financial_assistance_data = load_data_into_model(
-                TransactionAssistance(),  # thrown away
-                row,
-                field_map=fad_field_map,
-                value_map=fad_value_map,
-                as_dict=True)
-
-            transaction_assistance = TransactionAssistance.get_or_create(transaction=transaction, **financial_assistance_data)
-            transaction_assistance.save()
-=======
         load_file_d2(submission_attributes, award_financial_assistance_data, db_cursor)
->>>>>>> 0c5f6509
 
         # File D1
         db_cursor.execute('SELECT * FROM award_procurement WHERE submission_id = %s', [submission_id])
@@ -240,100 +124,6 @@
         logger.info('Acquired award procurement data for ' + str(submission_id) + ', there are ' + str(len(procurement_data)) + ' rows.')
         load_file_d1(submission_attributes, procurement_data, db_cursor)
 
-<<<<<<< HEAD
-        legal_entity_location_field_map = {
-            "address_line1": "legal_entity_address_line1",
-            "address_line2": "legal_entity_address_line2",
-            "address_line3": "legal_entity_address_line3",
-            "location_country_code": "legal_entity_country_code",
-            "city_name": "legal_entity_city_name",
-            "congressional_code": "legal_entity_congressional",
-            "state_code": "legal_entity_state_code",
-            "zip4": "legal_entity_zip4"
-        }
-
-        place_of_performance_field_map = {
-            # not sure place_of_performance_locat maps exactly to city name
-            "city_name": "place_of_performance_locat",
-            "congressional_code": "place_of_performance_congr",
-            "state_code": "place_of_performance_state",
-            "zip4": "place_of_performance_zip4a",
-            "location_country_code": "place_of_perform_country_c"
-        }
-
-        contract_field_map = {
-            "type": "contract_award_type",
-            "description": "award_description"
-        }
-
-        for row in procurement_data:
-            legal_entity_location, created = get_or_create_location(legal_entity_location_field_map, row, legal_entity_location_value_map)
-
-            # Create the legal entity if it doesn't exist
-            try:
-                legal_entity = LegalEntity.objects.get(recipient_unique_id=row['awardee_or_recipient_uniqu'])
-            except ObjectDoesNotExist:
-                legal_entity_value_map = {
-                    "location": legal_entity_location,
-                    "legal_entity_id": row['awardee_or_recipient_uniqu'],
-                }
-                legal_entity = load_data_into_model(LegalEntity(), row, value_map=legal_entity_value_map, save=True)
-
-            # Create the place of performance location
-            pop_location, created = get_or_create_location(place_of_performance_field_map, row, place_of_performance_value_map)
-
-            # Find the award that this award transaction belongs to. If it doesn't exist, create it.
-            created, award = Award.get_or_create_summary_award(
-                piid=row.get('piid'),
-                fain=row.get('fain'),
-                uri=row.get('uri'),
-                parent_award_id=row.get('parent_award_id'))
-            award.save()
-
-            AWARD_UPDATE_ID_LIST.append(award.id)
-            AWARD_CONTRACT_UPDATE_ID_LIST.append(award.id)
-
-            parent_txn_value_map = {
-                "award": award,
-                "awarding_agency": Agency.objects.filter(toptier_agency__cgac_code=row['awarding_agency_code'],
-                                                         subtier_agency__subtier_code=row["awarding_sub_tier_agency_c"]).first(),
-                "funding_agency": Agency.objects.filter(toptier_agency__cgac_code=row['funding_agency_code'],
-                                                        subtier_agency__subtier_code=row["funding_sub_tier_agency_co"]).first(),
-                "recipient": legal_entity,
-                "place_of_performance": pop_location,
-                'submission': submission_attributes,
-                "period_of_performance_start_date": format_date(row['period_of_performance_star']),
-                "period_of_performance_current_end_date": format_date(row['period_of_performance_curr']),
-                "action_date": format_date(row['action_date']),
-            }
-
-            transaction_dict = load_data_into_model(
-                Transaction(),  # thrown away
-                row,
-                field_map=contract_field_map,
-                value_map=parent_txn_value_map,
-                as_dict=True)
-
-            transaction = Transaction.get_or_create(**transaction_dict)
-            transaction.save()
-
-            contract_value_map = {
-                'submission': submission_attributes,
-                'reporting_period_start': submission_attributes.reporting_period_start,
-                'reporting_period_end': submission_attributes.reporting_period_end,
-                "period_of_performance_potential_end_date": format_date(row['period_of_perf_potential_e'])
-            }
-
-            contract_instance = load_data_into_model(
-                TransactionContract(),  # thrown away
-                row,
-                field_map=contract_field_map,
-                value_map=contract_value_map,
-                as_dict=True)
-
-            transaction_contract = TransactionContract(transaction=transaction, **contract_instance)
-            transaction_contract.save()
-=======
         # Let's get File C information
         # Note: we load File C last, because the D1 and D2 files have the awarding
         # agency top tier (CGAC) and sub tier data needed to look up/create
@@ -345,7 +135,6 @@
         award_financial_data = dictfetchall(db_cursor)
         logger.info('Acquired award financial data for ' + str(submission_id) + ', there are ' + str(len(award_financial_data)) + ' rows.')
         load_file_c(submission_attributes, award_financial_data, db_cursor)
->>>>>>> 0c5f6509
 
         # Once all the files have been processed, run any global
         # cleanup/post-load tasks.
@@ -902,16 +691,17 @@
             "action_date": format_date(row['action_date']),
         }
 
-        transaction_instance = load_data_into_model(
-            Transaction(), row,
+        transaction_dict = load_data_into_model(
+            Transaction(),  # thrown away
+            row,
             field_map=contract_field_map,
             value_map=parent_txn_value_map,
             as_dict=True)
 
-        transaction_instance, created = Transaction.objects.get_or_create(**transaction_instance)
+        transaction = Transaction.get_or_create(**transaction_dict)
+        transaction.save()
 
         contract_value_map = {
-            'transaction': transaction_instance,
             'submission': submission_attributes,
             'reporting_period_start': submission_attributes.reporting_period_start,
             'reporting_period_end': submission_attributes.reporting_period_end,
@@ -919,10 +709,14 @@
         }
 
         contract_instance = load_data_into_model(
-            TransactionContract(), row,
+            TransactionContract(),  # thrown away
+            row,
             field_map=contract_field_map,
             value_map=contract_value_map,
-            save=True)
+            as_dict=True)
+
+        transaction_contract = TransactionContract(transaction=transaction, **contract_instance)
+        transaction_contract.save()
 
 
 def load_file_d2(submission_attributes, award_financial_assistance_data, db_cursor):
@@ -1027,16 +821,17 @@
             "action_date": format_date(row['action_date']),
         }
 
-        transaction_instance = load_data_into_model(
-            Transaction(), row,
+        transaction_dict = load_data_into_model(
+            Transaction(),  # thrown away
+            row,
             field_map=fad_field_map,
             value_map=parent_txn_value_map,
             as_dict=True)
 
-        transaction_instance, created = Transaction.objects.get_or_create(**transaction_instance)
+        transaction = Transaction.get_or_create(**transaction_dict)
+        transaction.save()
 
         fad_value_map = {
-            "transaction": transaction_instance,
             "submission": submission_attributes,
             "cfda": CFDAProgram.objects.filter(program_number=row['cfda_number']).first(),
             'reporting_period_start': submission_attributes.reporting_period_start,
@@ -1046,7 +841,11 @@
         }
 
         financial_assistance_data = load_data_into_model(
-            TransactionAssistance(), row,
+            TransactionAssistance(),  # thrown away
+            row,
             field_map=fad_field_map,
             value_map=fad_value_map,
-            save=True)+            as_dict=True)
+
+        transaction_assistance = TransactionAssistance.get_or_create(transaction=transaction, **financial_assistance_data)
+        transaction_assistance.save()