import json
import logging

from typing import Optional, List


logger = logging.getLogger("script")


def award_recipient_agg_key(record: dict) -> str:
    """Dictionary key order impacts Elasticsearch behavior!!!"""
    if record["recipient_hash"] is None or record["recipient_levels"] is None:
        return json.dumps(
            {
                "name": record["recipient_name"],
                "duns": record["recipient_unique_id"],
                "uei": record["recipient_uei"],
                "hash": "",
                "levels": "",
            }
        )
    return json.dumps(
        {
            "name": record["recipient_name"],
            "duns": record["recipient_unique_id"],
            "uei": record["recipient_uei"],
            "hash": str(record["recipient_hash"]),
            "levels": record["recipient_levels"],
        }
    )


def transaction_recipient_agg_key(record: dict) -> str:
    """Dictionary key order impacts Elasticsearch behavior!!!"""
    if record["recipient_hash"] is None or record["recipient_levels"] is None:
        return json.dumps(
            {
                "name": record["recipient_name"],
                "duns": record["recipient_unique_id"],
                "uei": record["recipient_uei"],
                "hash_with_level": "",
            }
        )
    return json.dumps(
        {
            "name": record["recipient_name"],
<<<<<<< HEAD
            "unique_id": record["recipient_unique_id"],
            "hash_with_level": f"{record['recipient_hash']}-{return_one_level(record['recipient_levels'])}",
=======
            "duns": record["recipient_unique_id"],
            "uei": record["recipient_uei"],
            "hash_with_level": f"{record['recipient_hash']}-{_return_one_level(record['recipient_levels'])}",
>>>>>>> 1dc21b6c
        }
    )


def return_one_level(levels: List[str]) -> Optional[str]:
    """Return the most-desirable recipient level"""
    for level in ("C", "R", "P"):  # Child, "Recipient," or Parent
        if level in levels:
            return level
    else:
        return None


def awarding_subtier_agency_agg_key(record: dict) -> Optional[str]:
    return _agency_agg_key("awarding", "subtier", record)


def awarding_toptier_agency_agg_key(record: dict) -> Optional[str]:
    return _agency_agg_key("awarding", "toptier", record)


def funding_subtier_agency_agg_key(record: dict) -> Optional[str]:
    return _agency_agg_key("funding", "subtier", record)


def funding_toptier_agency_agg_key(record: dict) -> Optional[str]:
    return _agency_agg_key("funding", "toptier", record)


def _agency_agg_key(agency_type, agency_tier, record: dict) -> Optional[str]:
    """Dictionary key order impacts Elasticsearch behavior!!!"""
    if record[f"{agency_type}_{agency_tier}_agency_name"] is None:
        return None
    result = {"name": record[f"{agency_type}_{agency_tier}_agency_name"]}
    if f"{agency_type}_{agency_tier}_agency_abbreviation" in record:
        result["abbreviation"] = record[f"{agency_type}_{agency_tier}_agency_abbreviation"]
    if f"{agency_type}_{agency_tier}_agency_code" in record:
        result["code"] = record[f"{agency_type}_{agency_tier}_agency_code"]
    result["id"] = record[f"{agency_type}_toptier_agency_id"]
    return json.dumps(result)


def naics_agg_key(record: dict) -> Optional[str]:
    """Dictionary key order impacts Elasticsearch behavior!!!"""
    if record["naics_code"] is None:
        return None
    return json.dumps({"code": record["naics_code"], "description": record["naics_description"]})


def psc_agg_key(record: dict) -> Optional[str]:
    """Dictionary key order impacts Elasticsearch behavior!!!"""
    if record["product_or_service_code"] is None:
        return None
    return json.dumps(
        {"code": record["product_or_service_code"], "description": record["product_or_service_description"]}
    )


def pop_county_agg_key(record: dict) -> Optional[str]:
    return _county_agg_key("pop", record)


def recipient_location_county_agg_key(record: dict) -> Optional[str]:
    return _county_agg_key("recipient_location", record)


def _county_agg_key(location_type, record: dict) -> Optional[str]:
    """Dictionary key order impacts Elasticsearch behavior!!!"""
    if record[f"{location_type}_state_code"] is None or record[f"{location_type}_county_code"] is None:
        return None
    return json.dumps(
        {
            "country_code": record[f"{location_type}_country_code"],
            "state_code": record[f"{location_type}_state_code"],
            "state_fips": record[f"{location_type}_state_fips"],
            "county_code": record[f"{location_type}_county_code"],
            "county_name": record[f"{location_type}_county_name"],
            "population": record[f"{location_type}_county_population"],
        }
    )


def pop_congressional_agg_key(record: dict) -> Optional[str]:
    return _congressional_agg_key("pop", record)


def recipient_location_congressional_agg_key(record: dict) -> Optional[str]:
    return _congressional_agg_key("recipient_location", record)


def _congressional_agg_key(location_type, record: dict) -> Optional[str]:
    """Dictionary key order impacts Elasticsearch behavior!!!"""
    if record[f"{location_type}_state_code"] is None or record[f"{location_type}_congressional_code"] is None:
        return None
    return json.dumps(
        {
            "country_code": record[f"{location_type}_country_code"],
            "state_code": record[f"{location_type}_state_code"],
            "state_fips": record[f"{location_type}_state_fips"],
            "congressional_code": record[f"{location_type}_congressional_code"],
            "population": record[f"{location_type}_congressional_population"],
        }
    )


def pop_state_agg_key(record: dict) -> Optional[str]:
    return _state_agg_key("pop", record)


def recipient_location_state_agg_key(record: dict) -> Optional[str]:
    return _state_agg_key("recipient_location", record)


def _state_agg_key(location_type, record: dict) -> Optional[str]:
    """Dictionary key order impacts Elasticsearch behavior!!!"""
    if record[f"{location_type}_state_code"] is None:
        return None
    return json.dumps(
        {
            "country_code": record[f"{location_type}_country_code"],
            "state_code": record[f"{location_type}_state_code"],
            "state_name": record[f"{location_type}_state_name"],
            "population": record[f"{location_type}_state_population"],
        }
    )


def pop_country_agg_key(record: dict) -> Optional[str]:
    return _country_agg_key("pop", record)


def recipient_location_country_agg_key(record: dict) -> Optional[str]:
    return _country_agg_key("recipient_location", record)


def _country_agg_key(location_type, record: dict) -> Optional[str]:
    """Dictionary key order impacts Elasticsearch behavior!!!"""
    if record[f"{location_type}_country_code"] is None:
        return None
    return json.dumps(
        {
            "country_code": record[f"{location_type}_country_code"],
            "country_name": record[f"{location_type}_country_name"],
        }
    )<|MERGE_RESOLUTION|>--- conflicted
+++ resolved
@@ -44,14 +44,9 @@
     return json.dumps(
         {
             "name": record["recipient_name"],
-<<<<<<< HEAD
-            "unique_id": record["recipient_unique_id"],
-            "hash_with_level": f"{record['recipient_hash']}-{return_one_level(record['recipient_levels'])}",
-=======
             "duns": record["recipient_unique_id"],
             "uei": record["recipient_uei"],
-            "hash_with_level": f"{record['recipient_hash']}-{_return_one_level(record['recipient_levels'])}",
->>>>>>> 1dc21b6c
+            "hash_with_level": f"{record['recipient_hash']}-{return_one_level(record['recipient_levels'])}",
         }
     )
 
