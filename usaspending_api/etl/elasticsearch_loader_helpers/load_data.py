import logging

from elasticsearch import helpers
from time import perf_counter

from usaspending_api.etl.elasticsearch_loader_helpers.utilities import format_log


logger = logging.getLogger("script")

<<<<<<< HEAD
VIEW_COLUMNS = [
    "transaction_id",
    "detached_award_proc_unique",
    "afa_generated_unique",
    "generated_unique_transaction_id",
    "display_award_id",
    "update_date",
    "modification_number",
    "generated_unique_award_id",
    "award_id",
    "piid",
    "fain",
    "uri",
    "award_description",
    "product_or_service_code",
    "product_or_service_description",
    "psc_agg_key",
    "naics_code",
    "naics_description",
    "naics_agg_key",
    "type_description",
    "award_category",
    "recipient_unique_id",
    "recipient_name",
    "recipient_hash",
    "recipient_agg_key",
    "parent_recipient_unique_id",
    "parent_recipient_name",
    "parent_recipient_hash",
    "action_date",
    "fiscal_action_date",
    "period_of_performance_start_date",
    "period_of_performance_current_end_date",
    "ordering_period_end_date",
    "transaction_fiscal_year",
    "award_fiscal_year",
    "award_amount",
    "transaction_amount",
    "face_value_loan_guarantee",
    "original_loan_subsidy_cost",
    "generated_pragmatic_obligation",
    "awarding_agency_id",
    "funding_agency_id",
    "awarding_toptier_agency_name",
    "funding_toptier_agency_name",
    "awarding_subtier_agency_name",
    "funding_subtier_agency_name",
    "awarding_toptier_agency_abbreviation",
    "funding_toptier_agency_abbreviation",
    "awarding_subtier_agency_abbreviation",
    "funding_subtier_agency_abbreviation",
    "awarding_toptier_agency_agg_key",
    "funding_toptier_agency_agg_key",
    "awarding_subtier_agency_agg_key",
    "funding_subtier_agency_agg_key",
    "cfda_number",
    "cfda_title",
    "cfda_agg_key",
    "type_of_contract_pricing",
    "type_set_aside",
    "extent_competed",
    "type",
    "pop_country_code",
    "pop_country_name",
    "pop_state_code",
    "pop_county_code",
    "pop_county_name",
    "pop_zip5",
    "pop_congressional_code",
    "pop_city_name",
    "pop_county_agg_key",
    "pop_congressional_agg_key",
    "pop_state_agg_key",
    "pop_country_agg_key",
    "recipient_location_country_code",
    "recipient_location_country_name",
    "recipient_location_state_code",
    "recipient_location_county_code",
    "recipient_location_county_name",
    "recipient_location_zip5",
    "recipient_location_congressional_code",
    "recipient_location_city_name",
    "recipient_location_county_agg_key",
    "recipient_location_congressional_agg_key",
    "recipient_location_state_agg_key",
    "tas_paths",
    "tas_components",
    "federal_accounts",
    "business_categories",
    "disaster_emergency_fund_codes",
]
AWARD_VIEW_COLUMNS = [
    "award_id",
    "generated_unique_award_id",
    "display_award_id",
    "category",
    "type",
    "type_description",
    "piid",
    "fain",
    "uri",
    "total_obligation",
    "description",
    "award_amount",
    "total_subsidy_cost",
    "total_loan_value",
    "update_date",
    "recipient_name",
    "recipient_hash",
    "recipient_agg_key",
    "recipient_unique_id",
    "parent_recipient_unique_id",
    "business_categories",
    "action_date",
    "fiscal_year",
    "last_modified_date",
    "period_of_performance_start_date",
    "period_of_performance_current_end_date",
    "date_signed",
    "ordering_period_end_date",
    "original_loan_subsidy_cost",
    "face_value_loan_guarantee",
    "awarding_agency_id",
    "funding_agency_id",
    "awarding_toptier_agency_name",
    "funding_toptier_agency_name",
    "awarding_subtier_agency_name",
    "funding_subtier_agency_name",
    "awarding_toptier_agency_code",
    "funding_toptier_agency_code",
    "awarding_subtier_agency_code",
    "funding_subtier_agency_code",
    "funding_toptier_agency_agg_key",
    "funding_subtier_agency_agg_key",
    "recipient_location_country_code",
    "recipient_location_country_name",
    "recipient_location_state_code",
    "recipient_location_county_code",
    "recipient_location_county_name",
    "recipient_location_congressional_code",
    "recipient_location_zip5",
    "recipient_location_city_name",
    "recipient_location_county_agg_key",
    "recipient_location_congressional_agg_key",
    "recipient_location_state_agg_key",
    "pop_country_code",
    "pop_country_name",
    "pop_state_code",
    "pop_county_code",
    "pop_county_name",
    "pop_zip5",
    "pop_congressional_code",
    "pop_city_name",
    "pop_city_code",
    "pop_county_agg_key",
    "pop_congressional_agg_key",
    "pop_state_agg_key",
    "cfda_number",
    "cfda_title",
    "cfda_agg_key",
    "sai_number",
    "type_of_contract_pricing",
    "extent_competed",
    "type_set_aside",
    "product_or_service_code",
    "product_or_service_description",
    "naics_code",
    "naics_description",
    "tas_paths",
    "tas_components",
    "disaster_emergency_fund_codes",
    "total_covid_obligation",
    "total_covid_outlay",
]

COUNT_FY_SQL = """
SELECT COUNT(*) AS count
FROM {view}
WHERE {fiscal_year_field}={fy} AND update_date >= '{update_date}'
"""

COUNT_SQL = """
SELECT COUNT(*) AS count
FROM {view}
WHERE update_date >= '{update_date}'
"""

COPY_SQL = """"COPY (
    SELECT *
    FROM {view}
    WHERE {fiscal_year_field}={fy} AND update_date >= '{update_date}'
) TO STDOUT WITH (DELIMITER ',', ESCAPE '\\', QUOTE '\\"', FORMAT CSV, HEADER)" > '{filename}'
"""

# ==============================================================================
# Other Globals
# ==============================================================================

AWARD_DESC_CATEGORIES = {
    "loans": "loans",
    "grant": "grants",
    "insurance": "other",
    "other": "other",
    "contract": "contracts",
    "direct payment": "directpayments",
}


def csv_chunk_gen(filename, chunksize, job_id, load_type):
    logger.info(format_log(f"Opening {filename} (batch size = {chunksize:,})", job=job_id, process="ES Index"))
    # Need a specific converter to handle converting strings to correct data types (e.g. string -> array)
    converters = {
        "business_categories": convert_postgres_array_as_string_to_list,
        "tas_paths": convert_postgres_array_as_string_to_list,
        "tas_components": convert_postgres_array_as_string_to_list,
        "federal_accounts": convert_postgres_json_array_as_string_to_list,
        "disaster_emergency_fund_codes": convert_postgres_array_as_string_to_list,
    }
    # Panda's data type guessing causes issues for Elasticsearch. Explicitly cast using dictionary
    column_list = AWARD_VIEW_COLUMNS if load_type == "awards" else VIEW_COLUMNS
    dtype = {k: str for k in column_list if k not in converters}
    read_csv_arguments = {
        "dtype": dtype,
        "converters": converters,
        "header": 0,
        "chunksize": chunksize,
        "escapechar": "\\",
        "quotechar": '"',
    }
    for file_df in pd.read_csv(filename, **read_csv_arguments):
        file_df = file_df.where(cond=(pd.notnull(file_df)), other=None)
        # Route all documents with the same recipient to the same shard
        # This allows for accuracy and early-termination of "top N" recipient category aggregation queries
        # Recipient is are highest-cardinality category with over 2M unique values to aggregate against,
        # and this is needed for performance
        # ES helper will pop any "meta" fields like "routing" from provided data dict and use them in the action
        file_df["routing"] = file_df[settings.ES_ROUTING_FIELD]

        # Explicitly setting the ES _id field to match the postgres PK value allows
        # bulk index operations to be upserts without creating duplicate documents
        file_df["_id"] = file_df[f"{'award' if load_type == 'awards' else 'transaction'}_id"]
        yield file_df.to_dict(orient="records")

=======
>>>>>>> 23aada5b

def load_data(worker, records, client):
    start = perf_counter()
    logger.info(format_log(f"Starting Index operation", job=worker.name, process="Index"))
    streaming_post_to_es(client, records, worker.index, worker.name)
    logger.info(format_log(f"Index operation took {perf_counter() - start:.2f}s", job=worker.name, process="Index"))


def streaming_post_to_es(client, chunk, index_name: str, job_id=None):
    success, failed = 0, 0
    try:
        for ok, item in helpers.parallel_bulk(client, chunk, index=index_name):
            success = [success, success + 1][ok]
            failed = [failed + 1, failed][ok]

    except Exception as e:
        logger.exception(f"Fatal error: \n\n{str(e)[:5000]}...\n\n{'*' * 80}")
        raise RuntimeError()

    logger.info(format_log(f"Success: {success:,} | Fail: {failed:,}", job=job_id, process="Index"))
    return success, failed


def create_index(index, client):
    try:
        does_index_exist = client.indices.exists(index)
    except Exception:
        logger.exception("Unable to query cluster for indices")
        raise SystemExit(1)
    if not does_index_exist:
        logger.info(format_log(f"Creating index '{index}'", process="Index"))
        client.indices.create(index=index)
        client.indices.refresh(index)<|MERGE_RESOLUTION|>--- conflicted
+++ resolved
@@ -8,252 +8,6 @@
 
 logger = logging.getLogger("script")
 
-<<<<<<< HEAD
-VIEW_COLUMNS = [
-    "transaction_id",
-    "detached_award_proc_unique",
-    "afa_generated_unique",
-    "generated_unique_transaction_id",
-    "display_award_id",
-    "update_date",
-    "modification_number",
-    "generated_unique_award_id",
-    "award_id",
-    "piid",
-    "fain",
-    "uri",
-    "award_description",
-    "product_or_service_code",
-    "product_or_service_description",
-    "psc_agg_key",
-    "naics_code",
-    "naics_description",
-    "naics_agg_key",
-    "type_description",
-    "award_category",
-    "recipient_unique_id",
-    "recipient_name",
-    "recipient_hash",
-    "recipient_agg_key",
-    "parent_recipient_unique_id",
-    "parent_recipient_name",
-    "parent_recipient_hash",
-    "action_date",
-    "fiscal_action_date",
-    "period_of_performance_start_date",
-    "period_of_performance_current_end_date",
-    "ordering_period_end_date",
-    "transaction_fiscal_year",
-    "award_fiscal_year",
-    "award_amount",
-    "transaction_amount",
-    "face_value_loan_guarantee",
-    "original_loan_subsidy_cost",
-    "generated_pragmatic_obligation",
-    "awarding_agency_id",
-    "funding_agency_id",
-    "awarding_toptier_agency_name",
-    "funding_toptier_agency_name",
-    "awarding_subtier_agency_name",
-    "funding_subtier_agency_name",
-    "awarding_toptier_agency_abbreviation",
-    "funding_toptier_agency_abbreviation",
-    "awarding_subtier_agency_abbreviation",
-    "funding_subtier_agency_abbreviation",
-    "awarding_toptier_agency_agg_key",
-    "funding_toptier_agency_agg_key",
-    "awarding_subtier_agency_agg_key",
-    "funding_subtier_agency_agg_key",
-    "cfda_number",
-    "cfda_title",
-    "cfda_agg_key",
-    "type_of_contract_pricing",
-    "type_set_aside",
-    "extent_competed",
-    "type",
-    "pop_country_code",
-    "pop_country_name",
-    "pop_state_code",
-    "pop_county_code",
-    "pop_county_name",
-    "pop_zip5",
-    "pop_congressional_code",
-    "pop_city_name",
-    "pop_county_agg_key",
-    "pop_congressional_agg_key",
-    "pop_state_agg_key",
-    "pop_country_agg_key",
-    "recipient_location_country_code",
-    "recipient_location_country_name",
-    "recipient_location_state_code",
-    "recipient_location_county_code",
-    "recipient_location_county_name",
-    "recipient_location_zip5",
-    "recipient_location_congressional_code",
-    "recipient_location_city_name",
-    "recipient_location_county_agg_key",
-    "recipient_location_congressional_agg_key",
-    "recipient_location_state_agg_key",
-    "tas_paths",
-    "tas_components",
-    "federal_accounts",
-    "business_categories",
-    "disaster_emergency_fund_codes",
-]
-AWARD_VIEW_COLUMNS = [
-    "award_id",
-    "generated_unique_award_id",
-    "display_award_id",
-    "category",
-    "type",
-    "type_description",
-    "piid",
-    "fain",
-    "uri",
-    "total_obligation",
-    "description",
-    "award_amount",
-    "total_subsidy_cost",
-    "total_loan_value",
-    "update_date",
-    "recipient_name",
-    "recipient_hash",
-    "recipient_agg_key",
-    "recipient_unique_id",
-    "parent_recipient_unique_id",
-    "business_categories",
-    "action_date",
-    "fiscal_year",
-    "last_modified_date",
-    "period_of_performance_start_date",
-    "period_of_performance_current_end_date",
-    "date_signed",
-    "ordering_period_end_date",
-    "original_loan_subsidy_cost",
-    "face_value_loan_guarantee",
-    "awarding_agency_id",
-    "funding_agency_id",
-    "awarding_toptier_agency_name",
-    "funding_toptier_agency_name",
-    "awarding_subtier_agency_name",
-    "funding_subtier_agency_name",
-    "awarding_toptier_agency_code",
-    "funding_toptier_agency_code",
-    "awarding_subtier_agency_code",
-    "funding_subtier_agency_code",
-    "funding_toptier_agency_agg_key",
-    "funding_subtier_agency_agg_key",
-    "recipient_location_country_code",
-    "recipient_location_country_name",
-    "recipient_location_state_code",
-    "recipient_location_county_code",
-    "recipient_location_county_name",
-    "recipient_location_congressional_code",
-    "recipient_location_zip5",
-    "recipient_location_city_name",
-    "recipient_location_county_agg_key",
-    "recipient_location_congressional_agg_key",
-    "recipient_location_state_agg_key",
-    "pop_country_code",
-    "pop_country_name",
-    "pop_state_code",
-    "pop_county_code",
-    "pop_county_name",
-    "pop_zip5",
-    "pop_congressional_code",
-    "pop_city_name",
-    "pop_city_code",
-    "pop_county_agg_key",
-    "pop_congressional_agg_key",
-    "pop_state_agg_key",
-    "cfda_number",
-    "cfda_title",
-    "cfda_agg_key",
-    "sai_number",
-    "type_of_contract_pricing",
-    "extent_competed",
-    "type_set_aside",
-    "product_or_service_code",
-    "product_or_service_description",
-    "naics_code",
-    "naics_description",
-    "tas_paths",
-    "tas_components",
-    "disaster_emergency_fund_codes",
-    "total_covid_obligation",
-    "total_covid_outlay",
-]
-
-COUNT_FY_SQL = """
-SELECT COUNT(*) AS count
-FROM {view}
-WHERE {fiscal_year_field}={fy} AND update_date >= '{update_date}'
-"""
-
-COUNT_SQL = """
-SELECT COUNT(*) AS count
-FROM {view}
-WHERE update_date >= '{update_date}'
-"""
-
-COPY_SQL = """"COPY (
-    SELECT *
-    FROM {view}
-    WHERE {fiscal_year_field}={fy} AND update_date >= '{update_date}'
-) TO STDOUT WITH (DELIMITER ',', ESCAPE '\\', QUOTE '\\"', FORMAT CSV, HEADER)" > '{filename}'
-"""
-
-# ==============================================================================
-# Other Globals
-# ==============================================================================
-
-AWARD_DESC_CATEGORIES = {
-    "loans": "loans",
-    "grant": "grants",
-    "insurance": "other",
-    "other": "other",
-    "contract": "contracts",
-    "direct payment": "directpayments",
-}
-
-
-def csv_chunk_gen(filename, chunksize, job_id, load_type):
-    logger.info(format_log(f"Opening {filename} (batch size = {chunksize:,})", job=job_id, process="ES Index"))
-    # Need a specific converter to handle converting strings to correct data types (e.g. string -> array)
-    converters = {
-        "business_categories": convert_postgres_array_as_string_to_list,
-        "tas_paths": convert_postgres_array_as_string_to_list,
-        "tas_components": convert_postgres_array_as_string_to_list,
-        "federal_accounts": convert_postgres_json_array_as_string_to_list,
-        "disaster_emergency_fund_codes": convert_postgres_array_as_string_to_list,
-    }
-    # Panda's data type guessing causes issues for Elasticsearch. Explicitly cast using dictionary
-    column_list = AWARD_VIEW_COLUMNS if load_type == "awards" else VIEW_COLUMNS
-    dtype = {k: str for k in column_list if k not in converters}
-    read_csv_arguments = {
-        "dtype": dtype,
-        "converters": converters,
-        "header": 0,
-        "chunksize": chunksize,
-        "escapechar": "\\",
-        "quotechar": '"',
-    }
-    for file_df in pd.read_csv(filename, **read_csv_arguments):
-        file_df = file_df.where(cond=(pd.notnull(file_df)), other=None)
-        # Route all documents with the same recipient to the same shard
-        # This allows for accuracy and early-termination of "top N" recipient category aggregation queries
-        # Recipient is are highest-cardinality category with over 2M unique values to aggregate against,
-        # and this is needed for performance
-        # ES helper will pop any "meta" fields like "routing" from provided data dict and use them in the action
-        file_df["routing"] = file_df[settings.ES_ROUTING_FIELD]
-
-        # Explicitly setting the ES _id field to match the postgres PK value allows
-        # bulk index operations to be upserts without creating duplicate documents
-        file_df["_id"] = file_df[f"{'award' if load_type == 'awards' else 'transaction'}_id"]
-        yield file_df.to_dict(orient="records")
-
-=======
->>>>>>> 23aada5b
 
 def load_data(worker, records, client):
     start = perf_counter()
