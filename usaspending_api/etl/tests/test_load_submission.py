from datetime import date

from django.core.management import call_command

from usaspending_api.accounts.models import AppropriationAccountBalances
from usaspending_api.awards.models import (
    Award, FinancialAccountsByAwards, TransactionAssistance,
    TransactionContract, Transaction)
from usaspending_api.etl.management.commands.load_submission import get_submission_attributes
from usaspending_api.financial_activities.models import FinancialAccountsByProgramActivityObjectClass
from usaspending_api.references.models import LegalEntity, Location, RefProgramActivity
from usaspending_api.submissions.models import SubmissionAttributes

import pytest


@pytest.fixture()
def endpoint_data():
    call_command('flush', '--noinput')
    call_command('loaddata', 'endpoint_fixture_db')


@pytest.fixture()
@pytest.mark.django_db
def partially_flushed():
    TransactionContract.objects.all().delete()
    SubmissionAttributes.objects.all().delete()
    AppropriationAccountBalances.objects.all().delete()
    FinancialAccountsByProgramActivityObjectClass.objects.all().delete()
    FinancialAccountsByAwards.objects.all().delete()
    TransactionAssistance.objects.all().delete()
    Transaction.objects.all().delete()
    Location.objects.all().delete()
    LegalEntity.objects.all().delete()
    Award.objects.all().delete()


@pytest.mark.django_db
def test_load_submission_command(endpoint_data, partially_flushed):
    """
    Test the submission loader to validate the ETL process
    """
    # Load the RefObjClass and ProgramActivityCode data
    call_command('load_submission', '-1', '--delete', '--test')
    assert SubmissionAttributes.objects.count() == 1
    assert AppropriationAccountBalances.objects.count() == 1
    assert FinancialAccountsByProgramActivityObjectClass.objects.count() == 10
    assert FinancialAccountsByAwards.objects.count() == 11
    for account in FinancialAccountsByAwards.objects.all():
        assert account.transaction_obligated_amount == 6500
        # for testing, data pulled from etl_test_data.json
    assert Location.objects.count() == 4
    assert LegalEntity.objects.count() == 2
    assert Award.objects.count() == 7
    assert Transaction.objects.count() == 2
    assert TransactionContract.objects.count() == 1
    assert TransactionAssistance.objects.count() == 1


@pytest.mark.django_db
def test_get_get_submission_attributes():
    submission_data = {
        'cgac_code': 'ABC',
        'reporting_fiscal_year': 2016,
        'reporting_fiscal_period': 9,
        'is_quarter_format': True,
        'reporting_start_date': date(2016, 4, 1),
        'reporting_end_date': date(2016, 6, 1),
    }

    get_submission_attributes(11111, submission_data)
    # there should only be one submission in the db right now
    assert SubmissionAttributes.objects.all().count() == 1

    # get the submission and make sure all fields populated correctly
    sub = SubmissionAttributes.objects.get(broker_submission_id=11111)
    assert sub.cgac_code == 'ABC'
    assert sub.reporting_fiscal_year == 2016
<<<<<<< HEAD
    assert sub.reporting_fiscal_period == 3
    assert sub.reporting_fiscal_quarter == 1
    assert sub.reporting_period_start == date(2015, 10, 1)
    assert sub.reporting_period_end == date(2015, 12, 31)


@pytest.mark.django_db
def test_load_submission_command_program_activity_uniqueness(endpoint_data, partially_flushed):
    """
    Verify that loaded RefProgramActivities are unique across
    agency as well as program_activity_code
    """

    code_0001s = RefProgramActivity.objects.filter(program_activity_code='0001')
    assert code_0001s.count() == 3
    assert not code_0001s.filter(responsible_agency_id=19).exists()
    call_command('load_submission', '-1', '--delete', '--test')
    assert code_0001s.count() == 4
    assert code_0001s.filter(responsible_agency_id=19).exists()
=======
    assert sub.reporting_fiscal_period == 9
    assert sub.quarter_format_flag is True
    assert sub.reporting_period_start == date(2016, 4, 1)
    assert sub.reporting_period_end == date(2016, 6, 1)
    assert sub.previous_submission is None

    # change submission data but don't send --delete directive
    old_submission_id = sub.submission_id
    submission_data['cgac_code'] = 'XYZ'
    get_submission_attributes(11111, submission_data)
    sub = SubmissionAttributes.objects.get(broker_submission_id=11111)
    # this is the same submission record we created previously
    assert sub.submission_id == old_submission_id
    # record should have the update cgac info
    assert sub.cgac_code == 'XYZ'

    # test the --delete directive
    get_submission_attributes(11111, submission_data, True)
    # there should only be one submission in the db right now
    assert SubmissionAttributes.objects.all().count() == 1
    # submission record has been deleted and replaced
    sub = SubmissionAttributes.objects.get(broker_submission_id=11111)
    assert sub.submission_id != old_submission_id

    # insert a submission for the following quarter
    new_submission_data = {
        'cgac_code': 'XYZ',
        'reporting_fiscal_year': 2016,
        'reporting_fiscal_period': 12,
        'is_quarter_format': True,
        'reporting_start_date': date(2016, 7, 1),
        'reporting_end_date': date(2016, 9, 1),
    }
    get_submission_attributes(22222, new_submission_data, True)

    # there should now be two submissions in the db
    assert SubmissionAttributes.objects.all().count() == 2
    sub2 = SubmissionAttributes.objects.get(broker_submission_id=22222)
    # newer submission should recognize the first submission as it's previous sub
    assert sub2.previous_submission == sub
    # trying to delete the first submission should fail now that it has
    # a "downstream" submission
    with pytest.raises(ValueError):
        get_submission_attributes(11111, new_submission_data, True)
>>>>>>> 1bca5e29
<|MERGE_RESOLUTION|>--- conflicted
+++ resolved
@@ -76,27 +76,6 @@
     sub = SubmissionAttributes.objects.get(broker_submission_id=11111)
     assert sub.cgac_code == 'ABC'
     assert sub.reporting_fiscal_year == 2016
-<<<<<<< HEAD
-    assert sub.reporting_fiscal_period == 3
-    assert sub.reporting_fiscal_quarter == 1
-    assert sub.reporting_period_start == date(2015, 10, 1)
-    assert sub.reporting_period_end == date(2015, 12, 31)
-
-
-@pytest.mark.django_db
-def test_load_submission_command_program_activity_uniqueness(endpoint_data, partially_flushed):
-    """
-    Verify that loaded RefProgramActivities are unique across
-    agency as well as program_activity_code
-    """
-
-    code_0001s = RefProgramActivity.objects.filter(program_activity_code='0001')
-    assert code_0001s.count() == 3
-    assert not code_0001s.filter(responsible_agency_id=19).exists()
-    call_command('load_submission', '-1', '--delete', '--test')
-    assert code_0001s.count() == 4
-    assert code_0001s.filter(responsible_agency_id=19).exists()
-=======
     assert sub.reporting_fiscal_period == 9
     assert sub.quarter_format_flag is True
     assert sub.reporting_period_start == date(2016, 4, 1)
@@ -141,4 +120,18 @@
     # a "downstream" submission
     with pytest.raises(ValueError):
         get_submission_attributes(11111, new_submission_data, True)
->>>>>>> 1bca5e29
+
+
+@pytest.mark.django_db
+def test_load_submission_command_program_activity_uniqueness(endpoint_data, partially_flushed):
+    """
+    Verify that loaded RefProgramActivities are unique across
+    agency as well as program_activity_code
+    """
+
+    code_0001s = RefProgramActivity.objects.filter(program_activity_code='0001')
+    assert code_0001s.count() == 3
+    assert not code_0001s.filter(responsible_agency_id=19).exists()
+    call_command('load_submission', '-1', '--delete', '--test')
+    assert code_0001s.count() == 4
+    assert code_0001s.filter(responsible_agency_id=19).exists()