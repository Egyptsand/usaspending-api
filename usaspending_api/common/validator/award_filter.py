from sys import maxsize
from django.conf import settings
import copy

from usaspending_api.awards.v2.lookups.lookups import award_type_mapping
from usaspending_api.common.validator.helpers import TINY_SHIELD_SEPARATOR


TIME_PERIOD_MIN_MESSAGE = (
    "%s falls before the earliest available search date of {min}.  For data going back to %s, use either the "
    "Custom Award Download feature on the website or one of our download or bulk_download API endpoints "
    "listed on https://api.usaspending.gov/docs/endpoints."
)

AWARD_FILTER = [
    {"name": "award_ids", "type": "array", "array_type": "text", "text_type": "search"},
    {
        "name": "award_type_codes",
        "type": "array",
        "array_type": "enum",
        "enum_values": list(award_type_mapping.keys()) + ["no intersection"],
    },
    {"name": "contract_pricing_type_codes", "type": "array", "array_type": "text", "text_type": "search"},
    {"name": "extent_competed_type_codes", "type": "array", "array_type": "text", "text_type": "search"},
    {"name": "keywords", "type": "array", "array_type": "text", "text_type": "search", "text_min": 3},
    {"name": "legal_entities", "type": "array", "array_type": "integer", "array_max": maxsize},
<<<<<<< HEAD
    {"name": "naics_codes", "type": "array", "array_type": "text", "text_type": "search"},
    {"name": "exclude_naics_codes", "type": "array", "array_type": "text", "text_type": "search"},
=======
    {"name": "naics_codes", "type": "array", "array_type": "integer", "text_type": "search"},
>>>>>>> eff0e74a
    {"name": "place_of_performance_scope", "type": "enum", "enum_values": ["domestic", "foreign"]},
    {"name": "program_numbers", "type": "array", "array_type": "text", "text_type": "search"},
    {"name": "psc_codes", "type": "array", "array_type": "text", "text_type": "search"},
    {"name": "recipient_id", "type": "text", "text_type": "search"},
    {"name": "recipient_scope", "type": "enum", "enum_values": ("domestic", "foreign")},
    {"name": "recipient_search_text", "type": "array", "array_type": "text", "text_type": "search"},
    {"name": "recipient_type_names", "type": "array", "array_type": "text", "text_type": "search"},
    {"name": "set_aside_type_codes", "type": "array", "array_type": "text", "text_type": "search"},
    {
        "name": "time_period",
        "type": "array",
        "array_type": "object",
        "object_keys": {
            "start_date": {
                "type": "date",
                "min": settings.API_SEARCH_MIN_DATE,
                "min_exception": TIME_PERIOD_MIN_MESSAGE % ("start_date", settings.API_MIN_DATE),
                "max": settings.API_MAX_DATE,
            },
            "end_date": {
                "type": "date",
                "min": settings.API_SEARCH_MIN_DATE,
                "min_exception": TIME_PERIOD_MIN_MESSAGE % ("end_date", settings.API_MIN_DATE),
                "max": settings.API_MAX_DATE,
            },
            "date_type": {
                "type": "enum",
                "enum_values": ["action_date", "last_modified_date"],
                "optional": True,
                "default": "action_date",
            },
        },
    },
    {
        "name": "award_amounts",
        "type": "array",
        "array_type": "object",
        "object_keys": {
            "lower_bound": {"type": "float", "optional": True},
            "upper_bound": {"type": "float", "optional": True},
        },
    },
    {
        "name": "agencies",
        "type": "array",
        "array_type": "object",
        "object_keys": {
            "type": {"type": "enum", "enum_values": ["funding", "awarding"], "optional": False},
            "tier": {"type": "enum", "enum_values": ["toptier", "subtier"], "optional": False},
            "name": {"type": "text", "text_type": "search", "optional": False},
        },
    },
    {
        "name": "recipient_locations",
        "type": "array",
        "array_type": "object",
        "object_keys": {
            "country": {"type": "text", "text_type": "search", "optional": False},
            "state": {"type": "text", "text_type": "search", "optional": True},
            "zip": {"type": "text", "text_type": "search", "optional": True},
            "district": {"type": "text", "text_type": "search", "optional": True},
            "county": {"type": "text", "text_type": "search", "optional": True},
            "city": {"type": "text", "text_type": "search", "optional": True},
        },
    },
    {
        "name": "place_of_performance_locations",
        "type": "array",
        "array_type": "object",
        "object_keys": {
            "country": {"type": "text", "text_type": "search", "optional": False},
            "state": {"type": "text", "text_type": "search", "optional": True},
            "zip": {"type": "text", "text_type": "search", "optional": True},
            "district": {"type": "text", "text_type": "search", "optional": True},
            "county": {"type": "text", "text_type": "search", "optional": True},
            "city": {"type": "text", "text_type": "search", "optional": True},
        },
    },
    {
        "name": "tas_codes",
        "type": "array",
        "array_type": "object",
        "object_keys": {
            "ata": {"type": "text", "text_type": "search", "optional": True, "allow_nulls": True},
            "aid": {"type": "text", "text_type": "search", "optional": False, "allow_nulls": False},
            "bpoa": {"type": "text", "text_type": "search", "optional": True, "allow_nulls": True},
            "epoa": {"type": "text", "text_type": "search", "optional": True, "allow_nulls": True},
            "a": {"type": "text", "text_type": "search", "optional": True, "allow_nulls": True},
            "main": {"type": "text", "text_type": "search", "optional": False, "allow_nulls": False},
            "sub": {"type": "text", "text_type": "search", "optional": True, "allow_nulls": True},
        },
    },
]

for a in AWARD_FILTER:
    a["optional"] = a.get("optional", True)  # future TODO: want to make time_period required
    a["key"] = "filters{sep}{name}".format(sep=TINY_SHIELD_SEPARATOR, name=a["name"])

AWARD_FILTER_NO_RECIPIENT_ID = [elem for elem in copy.deepcopy(AWARD_FILTER) if elem["name"] != "recipient_id"]<|MERGE_RESOLUTION|>--- conflicted
+++ resolved
@@ -24,12 +24,8 @@
     {"name": "extent_competed_type_codes", "type": "array", "array_type": "text", "text_type": "search"},
     {"name": "keywords", "type": "array", "array_type": "text", "text_type": "search", "text_min": 3},
     {"name": "legal_entities", "type": "array", "array_type": "integer", "array_max": maxsize},
-<<<<<<< HEAD
-    {"name": "naics_codes", "type": "array", "array_type": "text", "text_type": "search"},
-    {"name": "exclude_naics_codes", "type": "array", "array_type": "text", "text_type": "search"},
-=======
     {"name": "naics_codes", "type": "array", "array_type": "integer", "text_type": "search"},
->>>>>>> eff0e74a
+    {"name": "exclude_naics_codes", "type": "array", "array_type": "integer", "text_type": "search"},
     {"name": "place_of_performance_scope", "type": "enum", "enum_values": ["domestic", "foreign"]},
     {"name": "program_numbers", "type": "array", "array_type": "text", "text_type": "search"},
     {"name": "psc_codes", "type": "array", "array_type": "text", "text_type": "search"},
