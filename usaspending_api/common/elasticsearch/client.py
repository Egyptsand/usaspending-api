--- conflicted
+++ resolved
@@ -11,11 +11,7 @@
 from ssl import CERT_NONE
 
 logger = logging.getLogger("console")
-<<<<<<< HEAD
 CLIENT_TIMEOUT = settings.ES_TIMEOUT or 5
-=======
-CLIENT_TIMEOUT = settings.ES_TIMEOUT
->>>>>>> 47c527a5
 CLIENT = None
 
 
