--- conflicted
+++ resolved
@@ -133,13 +133,6 @@
         # "Enable S3 path style access ie disabling the default virtual hosting behaviour.
         # Useful for S3A-compliant storage providers as it removes the need to set up DNS for virtual hosting."
         conf.set("spark.hadoop.fs.s3a.path.style.access", "true")
-<<<<<<< HEAD
-        # Set Committer config compliant with MinIO
-        #   - (see: https://hadoop.apache.org/docs/current/hadoop-aws/tools/hadoop-aws/committers.html)
-        # conf.set("spark.hadoop.fs.s3a.committer.name", "directory")
-        # conf.set("spark.hadoop.fs.s3a.committer.staging.conflict-mode", "replace")
-        # conf.set("spark.hadoop.fs.s3a.committer.staging.tmp.path", "/tmp/staging")
-=======
 
         # Documenting for Awareness:
         # Originally it was thought that the S3AFileSystem "Committer" needed config changes to be compliant when
@@ -161,7 +154,6 @@
         # conf.set("spark.hadoop.fs.s3a.committer.name", "file")
         # conf.set("spark.hadoop.fs.s3a.committer.staging.conflict-mode", "fail")
         # conf.set("spark.hadoop.fs.s3a.committer.staging.tmp.path", "tmp/staging")
->>>>>>> 549c36e7
 
     # Set AWS credentials in the Spark config
     # Hint: If connecting to AWS resources when executing program from a local env, and you usually authenticate with
