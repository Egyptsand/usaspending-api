--- conflicted
+++ resolved
@@ -467,7 +467,6 @@
         return ES_Q("bool", should=non_zero_queries, minimum_should_match=1)
 
 
-<<<<<<< HEAD
 class _NestedDEFC(_Filter):
     """Disaster and Emergency Fund Code filters"""
 
@@ -511,8 +510,6 @@
         return ES_Q("bool", should=award_type_codes_query, minimum_should_match=1)
 
 
-=======
->>>>>>> 53850c1d
 class QueryWithFilters:
 
     filter_lookup = {
