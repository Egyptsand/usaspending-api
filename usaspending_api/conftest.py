from django.conf import settings
<<<<<<< HEAD
from django.db import connection
import pytest
import subprocess
=======
import pytest

from usaspending_api.common.helpers import generate_matviews
>>>>>>> 7422b343


def pytest_configure():
    # To make sure the test setup process doesn't try
    # to set up another test db, remove everything but the default
    # DATABASE_URL from the list of databases in django settings
    test_db = settings.DATABASES.pop('default', None)
    settings.DATABASES.clear()
    settings.DATABASES['default'] = test_db
    # Also remove any database routers
    settings.DATABASE_ROUTERS.clear()


<<<<<<< HEAD
CREATE_READONLY_SQL = """DO $$ BEGIN
IF NOT EXISTS (SELECT 1 FROM pg_roles WHERE rolname = 'readonly') THEN
CREATE ROLE readonly;
END IF;
END$$;"""


MATVIEW_GENERATOR_FILE = "usaspending_api/database_scripts/matview_generator/matview_sql_generator.py"


ENUM_FILE = ['usaspending_api/database_scripts/matviews/functions_and_enums.sql']


TEMP_SQL_FILES = [
    '../matviews/universal_transaction_matview.sql',
    '../matviews/universal_award_matview.sql',
    '../matviews/summary_transaction_view.sql',
    '../matviews/summary_transaction_month_view.sql',
    '../matviews/summary_transaction_geo_view.sql',
    '../matviews/summary_award_view.sql',
    '../matviews/summary_view_cfda_number.sql',
    '../matviews/summary_view_naics_codes.sql',
    '../matviews/summary_view_psc_codes.sql',
    '../matviews/summary_view.sql',
    '../matviews/subaward_view.sql',
]


=======
>>>>>>> 7422b343
def pytest_addoption(parser):
    parser.addoption("--local", action="store", default="true")


@pytest.fixture(scope="session")
def local(request):
    return request.config.getoption("--local")


@pytest.fixture(scope='session')
def django_db_setup(django_db_blocker,
                    django_db_keepdb,
                    local,
                    request):

    from pytest_django.compat import setup_databases, teardown_databases

    setup_databases_args = {}

    with django_db_blocker.unblock():
        db_cfg = setup_databases(
<<<<<<< HEAD
            verbosity=pytest.config.option.verbose,
            interactive=False,
            **setup_databases_args
        )
        subprocess.call("python " + MATVIEW_GENERATOR_FILE, shell=True)
        with connection.cursor() as c:
            c.execute(CREATE_READONLY_SQL)
            c.execute(get_sql(ENUM_FILE)[0])

            for file in get_sql(TEMP_SQL_FILES):
                c.execute(file)
=======
                verbosity=pytest.config.option.verbose,
                interactive=False,
                **setup_databases_args
            )
>>>>>>> 7422b343

    def teardown_database():
        with django_db_blocker.unblock():
            teardown_databases(
                db_cfg,
                verbosity=pytest.config.option.verbose,
            )

    if not django_db_keepdb:
        request.addfinalizer(teardown_database)


@pytest.fixture()
def refresh_matviews():
    generate_matviews()<|MERGE_RESOLUTION|>--- conflicted
+++ resolved
@@ -1,13 +1,7 @@
 from django.conf import settings
-<<<<<<< HEAD
-from django.db import connection
-import pytest
-import subprocess
-=======
 import pytest
 
 from usaspending_api.common.helpers import generate_matviews
->>>>>>> 7422b343
 
 
 def pytest_configure():
@@ -21,37 +15,6 @@
     settings.DATABASE_ROUTERS.clear()
 
 
-<<<<<<< HEAD
-CREATE_READONLY_SQL = """DO $$ BEGIN
-IF NOT EXISTS (SELECT 1 FROM pg_roles WHERE rolname = 'readonly') THEN
-CREATE ROLE readonly;
-END IF;
-END$$;"""
-
-
-MATVIEW_GENERATOR_FILE = "usaspending_api/database_scripts/matview_generator/matview_sql_generator.py"
-
-
-ENUM_FILE = ['usaspending_api/database_scripts/matviews/functions_and_enums.sql']
-
-
-TEMP_SQL_FILES = [
-    '../matviews/universal_transaction_matview.sql',
-    '../matviews/universal_award_matview.sql',
-    '../matviews/summary_transaction_view.sql',
-    '../matviews/summary_transaction_month_view.sql',
-    '../matviews/summary_transaction_geo_view.sql',
-    '../matviews/summary_award_view.sql',
-    '../matviews/summary_view_cfda_number.sql',
-    '../matviews/summary_view_naics_codes.sql',
-    '../matviews/summary_view_psc_codes.sql',
-    '../matviews/summary_view.sql',
-    '../matviews/subaward_view.sql',
-]
-
-
-=======
->>>>>>> 7422b343
 def pytest_addoption(parser):
     parser.addoption("--local", action="store", default="true")
 
@@ -73,24 +36,10 @@
 
     with django_db_blocker.unblock():
         db_cfg = setup_databases(
-<<<<<<< HEAD
             verbosity=pytest.config.option.verbose,
             interactive=False,
             **setup_databases_args
         )
-        subprocess.call("python " + MATVIEW_GENERATOR_FILE, shell=True)
-        with connection.cursor() as c:
-            c.execute(CREATE_READONLY_SQL)
-            c.execute(get_sql(ENUM_FILE)[0])
-
-            for file in get_sql(TEMP_SQL_FILES):
-                c.execute(file)
-=======
-                verbosity=pytest.config.option.verbose,
-                interactive=False,
-                **setup_databases_args
-            )
->>>>>>> 7422b343
 
     def teardown_database():
         with django_db_blocker.unblock():
