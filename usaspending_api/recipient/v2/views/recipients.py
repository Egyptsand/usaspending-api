import json
import logging
import uuid

from decimal import Decimal

from django.db.models import F
from django.conf import settings
from elasticsearch_dsl import A
from rest_framework.response import Response
from rest_framework.views import APIView

from usaspending_api.awards.v2.lookups.lookups import loan_type_mapping
from usaspending_api.broker.helpers.get_business_categories import get_business_categories
from usaspending_api.common.cache_decorator import cache_response
from usaspending_api.common.elasticsearch.search_wrappers import TransactionSearch
from usaspending_api.common.exceptions import InvalidParameterException
from usaspending_api.common.query_with_filters import QueryWithFilters
from usaspending_api.recipient.models import RecipientProfile, RecipientLookup, DUNS
from usaspending_api.recipient.v2.helpers import validate_year, reshape_filters, get_duns_business_types_mapping
from usaspending_api.recipient.v2.lookups import RECIPIENT_LEVELS, SPECIAL_CASES
from usaspending_api.references.models import RefCountryCode
from usaspending_api.search.models import UniversalTransactionView
from usaspending_api.search.v2.elasticsearch_helper import (
    get_scaled_sum_aggregations,
    get_number_of_unique_terms_for_transactions,
)

logger = logging.getLogger(__name__)


def validate_recipient_id(recipient_id):
    """Validate [duns+name]-[recipient_type] hash

    Args:
        recipient_id: str of the hash+duns to look up

    Returns:
        uuid of hash
        recipient level

    Raises:
        InvalidParameterException for invalid hashes
    """
    if "-" not in recipient_id:
        raise InvalidParameterException("ID ('{}') doesn't include Recipient-Level".format(hash))
    recipient_level = recipient_id[recipient_id.rfind("-") + 1 :]
    if recipient_level not in RECIPIENT_LEVELS:
        raise InvalidParameterException("Invalid Recipient-Level: '{}'".format(recipient_level))
    recipient_hash = recipient_id[: recipient_id.rfind("-")]
    try:
        uuid.UUID(recipient_hash)
    except ValueError:
        raise InvalidParameterException("Recipient Hash not valid UUID: '{}'.".format(recipient_hash))
    if not RecipientProfile.objects.filter(recipient_hash=recipient_hash, recipient_level=recipient_level).count():
        raise InvalidParameterException("Recipient ID not found: '{}'.".format(recipient_id))
    return recipient_hash, recipient_level


def extract_name_duns_from_hash(recipient_hash):
    """Extract the name and duns from the recipient hash

    Args:
        recipient_hash: uuid of the hash+duns to look up

    Returns:
        duns and name
    """
    name_duns_qs = (
        RecipientLookup.objects.filter(recipient_hash=recipient_hash).values("duns", "legal_business_name").first()
    )
    if not name_duns_qs:
        return None, None
    else:
        return name_duns_qs["duns"], name_duns_qs["legal_business_name"]


def extract_parents_from_hash(recipient_hash):
    """Extract the parent name and parent duns from the recipient hash

    Args:
        recipient_hash: uuid of the hash+duns to look up

    Returns:
        List of dictionaries (or empty)
            parent_id
            parent_duns
            parent_name
    """
    parents = []
    affiliations = (
        RecipientProfile.objects.filter(recipient_hash=recipient_hash, recipient_level="C")
        .values("recipient_affiliations")
        .first()
    )

    for duns in affiliations["recipient_affiliations"]:
        parent = RecipientLookup.objects.filter(duns=duns).values("recipient_hash", "legal_business_name").first()
        name, parent_id = None, None

        if parent:
            name = parent["legal_business_name"]
            parent_id = "{}-P".format(parent["recipient_hash"])

        parents.append({"parent_duns": duns, "parent_name": name, "parent_id": parent_id})
    return parents


def cleanup_location(location):
    """Various little fixes to cleanup the location object, given bad data from transactions

    Args:
        location: dictionary object representing the location

    Returns:
        dict of cleaned location info
    """
    # Older transactions mix country code and country name
    if location.get("country_code", None) == "UNITED STATES":
        location["country_code"] = "USA"
    # Country name generally isn't available with SAM data
    if location.get("country_code", None) and not location.get("country_name", None):
        country_name = RefCountryCode.objects.filter(country_code=location["country_code"]).values("country_name")
        location["country_name"] = country_name[0]["country_name"] if country_name else None
    # Older transactions have various formats for congressional code (13.0, 13, CA13)
    if location.get("congressional_code", None):
        congressional_code = location["congressional_code"]
        # remove post dot if that exists
        if "." in congressional_code:
            congressional_code = congressional_code[: congressional_code.rindex(".")]
        # [state abbr]-[congressional code]
        if len(congressional_code) == 4:
            congressional_code = congressional_code[2:]
        location["congressional_code"] = congressional_code
    return location


def extract_location(recipient_hash):
    """Extract the location data via the recipient hash

    Args:
        recipient_hash: uuid of the hash+duns to look up

    Returns:
        dict of location info
    """
    location = {
        "address_line1": None,
        "address_line2": None,
        "address_line3": None,
        "foreign_province": None,
        "city_name": None,
        "county_name": None,
        "state_code": None,
        "zip": None,
        "zip4": None,
        "foreign_postal_code": None,
        "country_name": None,
        "country_code": None,
        "congressional_code": None,
    }
    annotations = {
        "address_line1": F("address_line_1"),
        "address_line2": F("address_line_2"),
        "city_name": F("city"),
        "state_code": F("state"),
        "zip": F("zip5"),
        "congressional_code": F("congressional_district"),
    }
    values = [
        "address_line1",
        "address_line2",
        "city_name",
        "state_code",
        "zip",
        "zip4",
        "country_code",
        "congressional_code",
    ]
    found_location = (
        RecipientLookup.objects.filter(recipient_hash=recipient_hash).annotate(**annotations).values(*values).first()
    )
    if found_location:
        location.update(found_location)
        location = cleanup_location(location)
    return location


def extract_business_categories(recipient_name, recipient_duns, recipient_hash):
    """Extract the business categories via the recipient hash

    Args:
        recipient_name: name of the recipient
        recipient_duns: duns of the recipient
        recipient_hash: hash of name and duns

    Returns:
        list of business categories
    """
    business_categories = set()
    if recipient_name in SPECIAL_CASES:
        return list(business_categories)

    # Go through DUNS first
    d_business_cat = (
        DUNS.objects.filter(legal_business_name=recipient_name, awardee_or_recipient_uniqu=recipient_duns)
        .order_by("-update_date")
        .values("business_types_codes", "entity_structure")
        .first()
    )
    if d_business_cat:
        duns_types_mapping = get_duns_business_types_mapping()
        business_types_codes = d_business_cat["business_types_codes"]
        if d_business_cat["entity_structure"]:
            business_types_codes.append(d_business_cat["entity_structure"])
        business_types = {
            duns_types_mapping[type]: "true"
            for type in d_business_cat["business_types_codes"]
            if type in duns_types_mapping
        }
        business_categories |= set(get_business_categories(business_types, data_type="fpds"))

    # combine with latest transaction's business categories
    latest_transaction = (
        UniversalTransactionView.objects.filter(
            recipient_hash=recipient_hash, action_date__gte=settings.API_SEARCH_MIN_DATE
        )
        .order_by("-action_date", "-transaction_id")
        .values("business_categories")
        .first()
    )
    if latest_transaction and latest_transaction["business_categories"]:
        business_categories |= set(latest_transaction["business_categories"])

    return sorted(business_categories)


def obtain_recipient_totals(recipient_id, children=False, year="latest"):
<<<<<<< HEAD
    """Extract the total amount and transaction count for the recipient_hash given the timeframe

    Args:
        recipient_id: string of hash(duns, name)-[recipient-level]
        children: whether or not to group by children
        year: the year the totals/counts are based on
    Returns:
        list of dictionaries representing hashes and their totals/counts
=======
    """ Extract the total amount and transaction count for the recipient_hash given the time frame

        Args:
            recipient_id: string of hash(duns, name)-[recipient-level]
            children: whether or not to group by children
            year: the year the totals/counts are based on
        Returns:
            list of dictionaries representing hashes and their totals/counts
>>>>>>> 73d31b8b
    """
    filters = reshape_filters(recipient_id=recipient_id, year=year)
    filter_query = QueryWithFilters.generate_transactions_elasticsearch_query(filters)

    search = TransactionSearch().filter(filter_query)

    if children:
        group_by_field = "recipient_agg_key"
    elif recipient_id[-2:] == "-P":
        group_by_field = "parent_recipient_hash"
    else:
        group_by_field = "recipient_hash"

    bucket_count = get_number_of_unique_terms_for_transactions(filter_query, f"{group_by_field}.hash")

    if bucket_count == 0:
        return []

    # Not setting the shard_size since the number of child recipients under a
    # parent recipient will not exceed 10k
    group_by_recipient = A("terms", field=group_by_field, size=bucket_count)

    sum_obligation = get_scaled_sum_aggregations("generated_pragmatic_obligation")["sum_field"]

    filter_loans = A("filter", terms={"type": list(loan_type_mapping.keys())})
    sum_face_value_loan = get_scaled_sum_aggregations("face_value_loan_guarantee")["sum_field"]

    search.aggs.bucket("group_by_recipient", group_by_recipient)
    search.aggs["group_by_recipient"].metric("sum_obligation", sum_obligation)
    search.aggs["group_by_recipient"].bucket("filter_loans", filter_loans)
    search.aggs["group_by_recipient"]["filter_loans"].metric("sum_face_value_loan", sum_face_value_loan)

    response = search.handle_execute()
    response_as_dict = response.aggs.to_dict()
    recipient_info_buckets = response_as_dict.get("group_by_recipient", {}).get("buckets", [])

    result_list = []

    for bucket in recipient_info_buckets:
        result = {}
        if children:
            recipient_info = json.loads(bucket.get("key"))
            hash_with_level = recipient_info.get("hash_with_level") or None
            result = {
                "recipient_hash": hash_with_level[:-2] if hash_with_level else None,
                "recipient_unique_id": recipient_info.get("unique_id"),
                "recipient_name": recipient_info.get("name"),
            }
        loan_info = bucket.get("filter_loans", {})
        result.update(
            {
                "total_obligation_amount": int(bucket.get("sum_obligation", {"value": 0})["value"]) / Decimal("100"),
                "total_obligation_count": bucket.get("doc_count", 0),
                "total_face_value_loan_amount": int(loan_info.get("sum_face_value_loan", {"value": 0})["value"])
                / Decimal("100"),
                "total_face_value_loan_count": loan_info.get("doc_count", 0),
            }
        )
        result_list.append(result)

    return result_list


class RecipientOverView(APIView):
    """
    This endpoint returns a high-level overview of a specific recipient, given its id.
    """

    endpoint_doc = "usaspending_api/api_contracts/contracts/v2/recipient/duns/recipient_id.md"

    @cache_response()
    def get(self, request, recipient_id):
        get_request = request.query_params
        year = validate_year(get_request.get("year", "latest"))
        recipient_hash, recipient_level = validate_recipient_id(recipient_id)
        recipient_duns, recipient_name = extract_name_duns_from_hash(recipient_hash)
        if not (recipient_name or recipient_duns):
            raise InvalidParameterException("Recipient Hash not found: '{}'.".format(recipient_hash))

        alternate_names = (
            RecipientLookup.objects.filter(recipient_hash=recipient_hash).values("alternate_names").first()
        )
        alternate_names = sorted(alternate_names.get("alternate_names", []))

        parents = []
        if recipient_level == "C":
            parents = extract_parents_from_hash(recipient_hash)
        elif recipient_level == "P":
            parents = [{"parent_id": recipient_id, "parent_duns": recipient_duns, "parent_name": recipient_name}]

        location = extract_location(recipient_hash)
        business_types = extract_business_categories(recipient_name, recipient_duns, recipient_hash)
        results = obtain_recipient_totals(recipient_id, year=year)
        recipient_totals = results[0] if results else {}

        parent_id, parent_name, parent_duns = None, None, None
        if parents:
            parent_id = parents[0].get("parent_id")
            parent_name = parents[0].get("parent_name")
            parent_duns = parents[0].get("parent_duns")

        result = {
            "name": recipient_name,
            "alternate_names": alternate_names,
            "duns": recipient_duns,
            "recipient_id": recipient_id,
            "recipient_level": recipient_level,
            "parent_id": parent_id,
            "parent_name": parent_name,
            "parent_duns": parent_duns,
            "parents": parents,
            "business_types": business_types,
            "location": location,
            "total_transaction_amount": recipient_totals.get("total_obligation_amount", 0),
            "total_transactions": recipient_totals.get("total_obligation_count", 0),
            "total_face_value_loan_amount": recipient_totals.get("total_face_value_loan_amount", 0),
            "total_face_value_loan_transactions": recipient_totals.get("total_face_value_loan_count", 0),
        }
        return Response(result)


def extract_hash_name_from_duns(duns):
    """Extract the all the names and hashes associated with the DUNS provided

    Args:
        duns: duns to find the equivalent hash and name

    Returns:
        list of dictionaries containing hashes and names
    """
    qs_hash = RecipientLookup.objects.filter(duns=duns).values("recipient_hash", "legal_business_name").first()
    if not qs_hash:
        return None, None
    else:
        return qs_hash["recipient_hash"], qs_hash["legal_business_name"]


class ChildRecipients(APIView):
    """
    This endpoint returns a list of child recipients belonging to the given parent recipient DUNS.
    """

    endpoint_doc = "usaspending_api/api_contracts/contracts/v2/recipient/children/duns.md"

    @cache_response()
    def get(self, request, duns):
        get_request = request.query_params
        year = validate_year(get_request.get("year", "latest"))
        parent_hash, parent_name = extract_hash_name_from_duns(duns)
        if not parent_hash:
            raise InvalidParameterException("DUNS not found: '{}'.".format(duns))

        totals = obtain_recipient_totals("{}-P".format(parent_hash), children=True, year=year)

        # Get child info for each child DUNS
        results = []
        for total in totals:
            results.append(
                {
                    "recipient_id": "{}-C".format(total["recipient_hash"]),
                    "name": total["recipient_name"],
                    "duns": total["recipient_unique_id"],
                    "amount": total["total_obligation_amount"],
                }
            )
        # Add children recipients without totals in this time period (if we already got all, ignore)
        if year != "all":
            # Get all possible child duns
            children_duns = RecipientProfile.objects.filter(recipient_hash=parent_hash, recipient_level="P").values(
                "recipient_affiliations"
            )
            if not children_duns:
                raise InvalidParameterException("DUNS is not listed as a parent: '{}'.".format(duns))
            children = children_duns[0]["recipient_affiliations"]

            # Gather their data points with Recipient Profile
            found_duns = [result["duns"] for result in results]
            missing_duns = [duns for duns in children if duns not in found_duns]
            missing_duns_qs = RecipientProfile.objects.filter(
                recipient_unique_id__in=missing_duns, recipient_level="C"
            ).values("recipient_hash", "recipient_name", "recipient_unique_id")
            for child_duns in list(missing_duns_qs):
                results.append(
                    {
                        "recipient_id": "{}-C".format(child_duns["recipient_hash"]),
                        "name": child_duns["recipient_name"],
                        "duns": child_duns["recipient_unique_id"],
                        "amount": 0,
                    }
                )

        # Add state/provinces to each result
        child_hashes = [result["recipient_id"][:-2] for result in results if result is not None]
        states_qs = RecipientLookup.objects.filter(recipient_hash__in=child_hashes).values("recipient_hash", "state")
        state_map = {str(state_result["recipient_hash"]): state_result["state"] for state_result in list(states_qs)}
        for result in results:
            recipient_hash = result["recipient_id"][:-2]
            if recipient_hash not in state_map:
                logger.warning("Recipient Hash not in state map: {}".format(recipient_hash))
            else:
                result["state_province"] = state_map[recipient_hash]

        return Response(results)<|MERGE_RESOLUTION|>--- conflicted
+++ resolved
@@ -236,8 +236,7 @@
 
 
 def obtain_recipient_totals(recipient_id, children=False, year="latest"):
-<<<<<<< HEAD
-    """Extract the total amount and transaction count for the recipient_hash given the timeframe
+    """Extract the total amount and transaction count for the recipient_hash given the time frame
 
     Args:
         recipient_id: string of hash(duns, name)-[recipient-level]
@@ -245,16 +244,6 @@
         year: the year the totals/counts are based on
     Returns:
         list of dictionaries representing hashes and their totals/counts
-=======
-    """ Extract the total amount and transaction count for the recipient_hash given the time frame
-
-        Args:
-            recipient_id: string of hash(duns, name)-[recipient-level]
-            children: whether or not to group by children
-            year: the year the totals/counts are based on
-        Returns:
-            list of dictionaries representing hashes and their totals/counts
->>>>>>> 73d31b8b
     """
     filters = reshape_filters(recipient_id=recipient_id, year=year)
     filter_query = QueryWithFilters.generate_transactions_elasticsearch_query(filters)
