from django.db import models
from django.contrib.postgres.fields import ArrayField
<<<<<<< HEAD
=======

>>>>>>> 011df97a

class StateData(models.Model):
    """
    Model representing State Data/Year
    """
    id = models.TextField(primary_key=True)
    fips = models.TextField(db_index=True)
    code = models.TextField()
    name = models.TextField()
    type = models.TextField()
    year = models.IntegerField(db_index=True)
    population = models.BigIntegerField(null=True, blank=True)
    pop_source = models.TextField(null=True, blank=True)
    median_household_income = models.DecimalField(null=True, blank=True, decimal_places=2, max_digits=21)
    mhi_source = models.TextField(null=True, blank=True)  # median household income source

    class Meta:
        db_table = 'state_data'

    def save(self, *args, **kwargs):
        self.fips = self.fips.zfill(2)
        self.id = '{}-{}'.format(self.fips, self.year)
        self.pop_source = self.pop_source.strip() if self.pop_source else None
        self.mhi_source = self.mhi_source.strip() if self.mhi_source else None
        super().save(*args, **kwargs)


class DUNS(models.Model):
    """
    Model representing DUNS data (imported from the broker)
    """
    awardee_or_recipient_uniqu = models.TextField(primary_key=True)
    legal_business_name = models.TextField(null=True, blank=True)
    ultimate_parent_unique_ide = models.TextField(null=True, blank=True)
    ultimate_parent_legal_enti = models.TextField(null=True, blank=True)
    address_line_1 = models.TextField(null=True, blank=True)
    address_line_2 = models.TextField(null=True, blank=True)
    city = models.TextField(null=True, blank=True)
    state = models.TextField(null=True, blank=True)
    zip = models.TextField(null=True, blank=True)
    zip4 = models.TextField(null=True, blank=True)
    country_code = models.TextField(null=True, blank=True)
    congressional_district = models.TextField(null=True, blank=True)
    business_types_codes = ArrayField(base_field=models.TextField(), default=list, size=None),
    broker_duns_id = models.TextField()
    update_date = models.DateField()

    class Meta:
        db_table = 'duns'


class HistoricParentDUNS(models.Model):
    """
    Model representing DUNS data (imported from the broker)
    """
    awardee_or_recipient_uniqu = models.TextField(primary_key=True)
    legal_business_name = models.TextField()
    ultimate_parent_unique_ide = models.TextField()
    ultimate_parent_legal_enti = models.TextField()
    broker_historic_duns_id = models.TextField()
    year = models.IntegerField()

    class Meta:
        db_table = 'historic_parent_duns'


class RecipientProfile(models.Model):
    """Table used for speed improvements for the recipient profile listings"""
    recipient_level = models.CharField(max_length=1)
    recipient_hash = models.UUIDField()
    recipient_unique_id = models.TextField()
    legal_business_name = models.TextField()
    recipient_affiliations = ArrayField(base_field=models.TextField(), default=list, size=None)
    last_12_months = models.DecimalField(max_digits=23, decimal_places=2)

    class Meta:
        managed = False
        db_table = 'recipient_profile'
        unique_together = ('recipient_level', 'recipient_hash')<|MERGE_RESOLUTION|>--- conflicted
+++ resolved
@@ -1,9 +1,5 @@
 from django.db import models
 from django.contrib.postgres.fields import ArrayField
-<<<<<<< HEAD
-=======
-
->>>>>>> 011df97a
 
 class StateData(models.Model):
     """
