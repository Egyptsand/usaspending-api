--- conflicted
+++ resolved
@@ -36,7 +36,6 @@
   WHERE
     rl.recipient_hash = tem.recipient_hash
     AND (
-<<<<<<< HEAD
         rl.address_line_1                 IS DISTINCT FROM tem.address_line_1
         OR rl.address_line_2              IS DISTINCT FROM tem.address_line_2
         OR rl.business_types_codes        IS DISTINCT FROM tem.business_types_codes
@@ -53,24 +52,6 @@
         OR rl.state                       IS DISTINCT FROM tem.state
         OR rl.zip4                        IS DISTINCT FROM tem.zip4
         OR rl.zip5                        IS DISTINCT FROM tem.zip5
-=======
-       rl.address_line_1              IS DISTINCT FROM tem.address_line_1
-    OR rl.address_line_2              IS DISTINCT FROM tem.address_line_2
-    OR rl.business_types_codes        IS DISTINCT FROM tem.business_types_codes
-    OR rl.city                        IS DISTINCT FROM tem.city
-    OR rl.congressional_district      IS DISTINCT FROM tem.congressional_district
-    OR rl.country_code                IS DISTINCT FROM tem.country_code
-    OR rl.duns                        IS DISTINCT FROM tem.duns
-    OR rl.uei                         IS DISTINCT FROM tem.uei
-    OR rl.legal_business_name         IS DISTINCT FROM tem.legal_business_name
-    OR rl.parent_duns                 IS DISTINCT FROM tem.parent_duns
-    OR rl.parent_legal_business_name  IS DISTINCT FROM tem.parent_legal_business_name
-    OR rl.recipient_hash              IS DISTINCT FROM tem.recipient_hash
-    OR rl.source                      IS DISTINCT FROM tem.source
-    OR rl.state                       IS DISTINCT FROM tem.state
-    OR rl.zip4                        IS DISTINCT FROM tem.zip4
-    OR rl.zip5                        IS DISTINCT FROM tem.zip5
->>>>>>> e2070331
   );
 
 DO $$ BEGIN RAISE NOTICE 'Inserting new records into recipient_lookup'; END $$;
@@ -162,7 +143,7 @@
   AND rl.alternate_names IS DISTINCT FROM array_remove(an.all_names, rl.legal_business_name);
 
 DO $$ BEGIN RAISE NOTICE 'Post ETL clean up'; END $$;
---DROP TABLE public.temporary_restock_recipient_lookup;
+DROP TABLE public.temporary_restock_recipient_lookup;
 DROP MATERIALIZED VIEW IF EXISTS public.temporary_transaction_recipients_view;
 
 COMMIT;