FORMAT: 1A
HOST: https://api.usaspending.gov

# List Program Activities [/api/v2/agency/{toptier_code}/program_activity/{?fiscal_year,filter,order,sort,page,limit}]

Returns a list of Program Activity in the Agency's appropriations for a single fiscal year

## GET

+ Request (application/json)
    + Schema

            {
                "$schema": "http://json-schema.org/draft-04/schema#",
                "type": "number"
            }
    + Parameters
        + `toptier_code`: 086 (required, number)
            The toptier code of an agency (could be a CGAC or FREC) so only numeric character strings of length 3-4 are accepted.
        + `fiscal_year` (optional, number)
            The desired appropriations fiscal year. Defaults to the current FY.
        + `filter` (optional, string)
            This will filter the Program Activity by their name to those matching the text.
        + `order` (optional, enum[string])
            Indicates what direction results should be sorted by. Valid options include asc for ascending order or desc for descending order.
            + Default: `desc`
            + Members
                + `desc`
                + `asc`
        + `sort` (optional, enum[string])
            Optional parameter indicating what value results should be sorted by.
            + Default: `obligated_amount`
            + Members
                + `name`
                + `obligated_amount`
                + `gross_outlay_amount`
        + `page` (optional, number)
            The page number that is currently returned.
            + Default: 1
        + `limit` (optional, number)
            How many results are returned.
            + Default: 10

+ Response 200 (application/json)
    + Attributes
        + `toptier_code` (required, string)
        + `fiscal_year` (required, number)
        + `page_metadata` (required, PageMetadata, fixed-type)
            Information used for pagination of results.
        + `results` (required, array[ProgramActivity], fixed-type)
        + `messages` (required, array[string], fixed-type)
            An array of warnings or instructional directives to aid consumers of this endpoint with development and debugging.

    + Body

            {
                "toptier_code": "086",
                "fiscal_year": 2018,
                "page_metadata": {
                    "limit": 2,
                    "page": 1,
                    "next": 2,
                    "previous": null,
                    "hasNext": true,
                    "hasPrevious": false,
                    "count": 10
                },
                "results": [
                    {
                        "name": "TI INFORMATION TECHNOLOGY",
                        "obligated_amount": 18482.4,
                        "gross_outlay_amount": -236601.1
                    },
                    {
                        "name": "CONTRACT RENEWALS",
                        "obligated_amount": 225.26,
                        "gross_outlay_amount": -161252.0
                    }
                ],
                "messages": []
            }

# Data Structures

## ProgramActivity (object)
+ `name` (required, string)
+ `obligated_amount` (required, number)
+ `gross_outlay_amount` (required, number)

## PageMetadata (object)
+ `limit` (required, number)
+ `page` (required, number)
<<<<<<< HEAD
+ `next` (optional, number, nullable)
+ `previous` (optional, number, nullable)
=======
+ `next` (required, number, nullable)
+ `previous` (required, number, nullable)
>>>>>>> e793d131
+ `hasNext` (required, boolean)
+ `hasPrevious` (required, boolean)
+ `total` (required, number)<|MERGE_RESOLUTION|>--- conflicted
+++ resolved
@@ -90,13 +90,8 @@
 ## PageMetadata (object)
 + `limit` (required, number)
 + `page` (required, number)
-<<<<<<< HEAD
-+ `next` (optional, number, nullable)
-+ `previous` (optional, number, nullable)
-=======
 + `next` (required, number, nullable)
 + `previous` (required, number, nullable)
->>>>>>> e793d131
 + `hasNext` (required, boolean)
 + `hasPrevious` (required, boolean)
 + `total` (required, number)