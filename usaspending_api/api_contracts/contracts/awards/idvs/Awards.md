FORMAT: 1A
HOST: https://api.usaspending.gov

# IDV Related Awards [/api/v2/awards/idvs/awards/]

Returns child IDVs, child awards, or grandchild awards for the indicated IDV (Indefinite Delivery Vehicle).

## POST

+ Request (application/json)
    + Attributes (object)
        + `award_id`: `CONT_IDV_GS23F0170L_4730` (required, string)
            Either a "generated" natural award id (string) or a database surrogate award id (number).  Generated award identifiers are preferred as they are effectively permanent.  Surrogate award ids are retained for backward compatibility but are deprecated.
        + `type`: `child_idvs` (optional, enum[string])
            The type of related awards to return.
            + Default: `child_idvs`
            + Members
                + `child_awards`
                + `grandchild_awards`
        + `limit`: `5` (optional, number)
            The number of results to include per page.
            + Default: `10`
        + `page`: `1` (optional, number)
            The page of results to return based on the limit.
            + Default: `1`
        + `sort`: `period_of_performance_start_date` (optional, enum[string])
            The field results are sorted by.
            + Default: `period_of_performance_start_date`
            + Members
                + `piid`
                + `description`
                + `period_of_performance_current_end_date`
                + `last_date_to_order`
                + `funding_agency`
                + `awarding_agency`
                + `award_type`
                + `obligated_amount`
        + `order`: `desc` (optional, string)
            The direction results are sorted by. `asc` for ascending, `desc` for descending.
            + Default: `desc`

+ Response 200 (application/json)
    + Attributes
        + `results` (required, array[IDVRelatedAwardsResponse], fixed-type)
        + `page_metadata` (required, PageMetaDataObject, fixed-type)

    * Body

            {
                "results": [
                    {
                        "award_id": 69138778,
                        "award_type": "BPA",
                        "description": "IGF::OT::IGF GP-2600 FEDEX SHIPPING SERVICE - GREAT PLAINS REGIONAL OFFICE, BILLINGS, MONTANA",
                        "funding_agency": "DEPARTMENT OF THE INTERIOR (DOI)",
                        "awarding_agency": "DEPARTMENT OF THE INTERIOR (DOI)",
                        "funding_agency_id": 228,
<<<<<<< HEAD
                        "generated_unique_award_id": "CONT_IDV_INR17PA00008_1425",
=======
                        "awarding_agency_id": 228,
                        "generated_unique_award_id": "CONT_AW_1425_4730_INR17PA00008_GS23F0170L",
>>>>>>> 430e9f4d
                        "last_date_to_order": "2020-11-30",
                        "obligated_amount": 8000.0,
                        "period_of_performance_current_end_date": null,
                        "period_of_performance_start_date": "2016-01-14",
                        "piid": "INR17PA00008"
                    },
                    {
                        "award_id": 69054107,
                        "award_type": "BPA",
                        "description": "OTHER THAN SCHEDULE,IGF::OT::IGF",
                        "funding_agency": "GENERAL SERVICES ADMINISTRATION (GSA)",
                        "awarding_agency": "GENERAL SERVICES ADMINISTRATION (GSA)",
                        "funding_agency_id": 634,
<<<<<<< HEAD
                        "generated_unique_award_id": "CONT_IDV_GS33FCA001_4732",
=======
                        "awarding_agency_id:: 634,
                        "generated_unique_award_id": "CONT_AW_4732_4730_GS33FCA001_GS23F0170L",
>>>>>>> 430e9f4d
                        "last_date_to_order": "2017-09-30",
                        "obligated_amount": 22570355.24,
                        "period_of_performance_current_end_date": null,
                        "period_of_performance_start_date": "2014-10-01",
                        "piid": "GS33FCA001"
                    },
                    {
                        "award_id": 69216438,
                        "award_type": "BPA",
                        "description": "IGF::OT::IGF BPA WITH AN INTERNATIONAL MAIL DELIVERY SERVICE FOR PACKAGES GENERATED THROUGH TSED'S COCHRAN FELLOWSHIP PROGRAM",
                        "funding_agency": "DEPARTMENT OF AGRICULTURE (USDA)",
                        "awarding_agency": "DEPARTMENT OF AGRICULTURE (USDA)",
                        "funding_agency_id": 153,
<<<<<<< HEAD
                        "generated_unique_award_id": "CONT_IDV_AG3151B140009_12D2",
=======
                        "awarding_agency_id": 153,
                        "generated_unique_award_id": "CONT_AW_12D2_4730_AG3151B140009_GS23F0170L",
>>>>>>> 430e9f4d
                        "last_date_to_order": "2015-04-06",
                        "obligated_amount": 47840.0,
                        "period_of_performance_current_end_date": null,
                        "period_of_performance_start_date": "2014-04-07",
                        "piid": "AG3151B140009"
                    }
                ],
                "page_metadata": {
                    "hasNext": true,
                    "hasPrevious": false,
                    "next": 2,
                    "page": 1,
                    "previous": null
                }
            }

# Data Structures

## PageMetaDataObject (object)
+ `page`: `2` (required, number)
+ `hasNext`: `false` (required, boolean)
+ `hasPrevious`: `false` (required, boolean)
+ `next`: `3` (required, number, nullable)
+ `previous`: `1` (required, number, nullable)

## IDVRelatedAwardsResponse (object)
+ `award_id`: `69054107` (required, number)
    Unique internal surrogate identifier for an award.  Deprecated.  Use `generated_unique_award_id`.
+ `award_type`: `BPA`(required, string)
+ `description`: `OTHER THAN SCHEDULE,IGF::OT::IGF` (required, string, nullable)
+ `funding_agency`: `GENERAL SERVICES ADMINISTRATION (GSA)` (required, string)
+ `awarding_agency`: `GENERAL SERVICES ADMINISTRATION (GSA)` (required, string)
+ `funding_agency_id`: `634` (required, number)
<<<<<<< HEAD
+ `generated_unique_award_id`: `CONT_IDV_DJB30605051_1540` (required, string)
=======
+ `awarding_agency_id`: `634` (required, number)
+ `generated_unique_award_id`: `CONT_AW_1540_NONE_DJB30605051_NONE` (required, string)
>>>>>>> 430e9f4d
    Unique internal natural identifier for an award.
+ `last_date_to_order`: `2017-09-30` (required, string, nullable)
+ `obligated_amount`: `22570355.24` (required, number)
+ `period_of_performance_current_end_date`: `2015-02-19` (required, string, nullable)
    The ending date of the award in the format `YYYY-MM-DD`
+ `period_of_performance_start_date`: `2014-10-01` (required, string, nullable)
    The starting date of the award in the format `YYYY-MM-DD`
+ `piid`: `GS33FCA001` (required, string)
    Procurement Instrument Identifier (PIID).<|MERGE_RESOLUTION|>--- conflicted
+++ resolved
@@ -55,12 +55,8 @@
                         "funding_agency": "DEPARTMENT OF THE INTERIOR (DOI)",
                         "awarding_agency": "DEPARTMENT OF THE INTERIOR (DOI)",
                         "funding_agency_id": 228,
-<<<<<<< HEAD
+                        "awarding_agency_id": 228,
                         "generated_unique_award_id": "CONT_IDV_INR17PA00008_1425",
-=======
-                        "awarding_agency_id": 228,
-                        "generated_unique_award_id": "CONT_AW_1425_4730_INR17PA00008_GS23F0170L",
->>>>>>> 430e9f4d
                         "last_date_to_order": "2020-11-30",
                         "obligated_amount": 8000.0,
                         "period_of_performance_current_end_date": null,
@@ -74,12 +70,8 @@
                         "funding_agency": "GENERAL SERVICES ADMINISTRATION (GSA)",
                         "awarding_agency": "GENERAL SERVICES ADMINISTRATION (GSA)",
                         "funding_agency_id": 634,
-<<<<<<< HEAD
+                        "awarding_agency_id:: 634,
                         "generated_unique_award_id": "CONT_IDV_GS33FCA001_4732",
-=======
-                        "awarding_agency_id:: 634,
-                        "generated_unique_award_id": "CONT_AW_4732_4730_GS33FCA001_GS23F0170L",
->>>>>>> 430e9f4d
                         "last_date_to_order": "2017-09-30",
                         "obligated_amount": 22570355.24,
                         "period_of_performance_current_end_date": null,
@@ -93,12 +85,8 @@
                         "funding_agency": "DEPARTMENT OF AGRICULTURE (USDA)",
                         "awarding_agency": "DEPARTMENT OF AGRICULTURE (USDA)",
                         "funding_agency_id": 153,
-<<<<<<< HEAD
+                        "awarding_agency_id": 153,
                         "generated_unique_award_id": "CONT_IDV_AG3151B140009_12D2",
-=======
-                        "awarding_agency_id": 153,
-                        "generated_unique_award_id": "CONT_AW_12D2_4730_AG3151B140009_GS23F0170L",
->>>>>>> 430e9f4d
                         "last_date_to_order": "2015-04-06",
                         "obligated_amount": 47840.0,
                         "period_of_performance_current_end_date": null,
@@ -132,12 +120,8 @@
 + `funding_agency`: `GENERAL SERVICES ADMINISTRATION (GSA)` (required, string)
 + `awarding_agency`: `GENERAL SERVICES ADMINISTRATION (GSA)` (required, string)
 + `funding_agency_id`: `634` (required, number)
-<<<<<<< HEAD
++ `awarding_agency_id`: `634` (required, number)
 + `generated_unique_award_id`: `CONT_IDV_DJB30605051_1540` (required, string)
-=======
-+ `awarding_agency_id`: `634` (required, number)
-+ `generated_unique_award_id`: `CONT_AW_1540_NONE_DJB30605051_NONE` (required, string)
->>>>>>> 430e9f4d
     Unique internal natural identifier for an award.
 + `last_date_to_order`: `2017-09-30` (required, string, nullable)
 + `obligated_amount`: `22570355.24` (required, number)
