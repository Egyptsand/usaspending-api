from usaspending_api.common.helpers.business_logic_helpers import cfo_presentation_order, faba_with_file_D_data
from usaspending_api.accounts.models import TreasuryAppropriationAccount, FederalAccount
from usaspending_api.references.v2.views.filter_tree.filter_tree import UnlinkedNode, FilterTree
from usaspending_api.references.models import ToptierAgency
from django.db.models import Exists, OuterRef


class TASFilterTree(FilterTree):
    def raw_search(self, tiered_keys):
        if len(tiered_keys) == 0:
            return self._toptier_search()
        if len(tiered_keys) == 1:
            return self._fa_given_agency(tiered_keys[0])
        if len(tiered_keys) == 2:
            return self._tas_given_fa(tiered_keys[0], tiered_keys[1])
        return []

    def _toptier_search(self):
        raw_agencies = (
            ToptierAgency.objects.annotate(
                has_faba=Exists(
                    faba_with_file_D_data().filter(
                        treasury_account__federal_account__parent_toptier_agency=OuterRef("pk")
                    )
                )
            )
            .filter(has_faba=True)
            .values("toptier_code", "name", "abbreviation")
        )

        agency_set = raw_agencies
        agency_dictionaries = [self._dictionary_from_agency(agency) for agency in agency_set]
        cfo_sort_results = cfo_presentation_order(agency_dictionaries)
        return cfo_sort_results["cfo_agencies"] + cfo_sort_results["other_agencies"]

    def _dictionary_from_agency(self, agency):
<<<<<<< HEAD
        return {"toptier_code": agency["toptier_code"], "name": agency["name"], "id": agency["toptier_code"]}
=======
        return {"toptier_code": agency["toptier_code"], "name": agency["name"], "abbreviation": agency["abbreviation"]}
>>>>>>> b8f03bdb

    def _fa_given_agency(self, agency):
        retval = FederalAccount.objects.annotate(
            has_faba=Exists(faba_with_file_D_data().filter(treasury_account__federal_account=OuterRef("pk")))
        ).filter(has_faba=True, parent_toptier_agency__toptier_code=agency)
        return retval

    def _tas_given_fa(self, agency, fed_account):
        retval = TreasuryAppropriationAccount.objects.annotate(
            has_faba=Exists(faba_with_file_D_data().filter(treasury_account=OuterRef("pk")))
        ).filter(
            has_faba=True,
            federal_account__federal_account_code=fed_account,
            federal_account__parent_toptier_agency__toptier_code=agency,
        )
        return retval

    def construct_node_from_raw(self, ancestors: list, data) -> UnlinkedNode:
        if len(ancestors) == 0:  # A tier zero search is returning an agency dictionary
            return self._generate_agency_node(ancestors, data)
        if len(ancestors) == 1:  # A tier one search is returning a FederalAccount object
            return self._generate_federal_account_node(ancestors, data)
        if len(ancestors) == 2:  # A tier two search will be returning a TreasuryAppropriationAccount object
            return UnlinkedNode(id=data.tas_rendering_label, ancestors=ancestors, description=data.account_title)

<<<<<<< HEAD
    def _generate_agency_node(self, ancestors, data):
=======
        count = len(raw_children)

        return Node(
            id=data["toptier_code"],
            ancestors=ancestors,
            description=f"{data['name']} ({data['abbreviation']})",
            count=count,
            children=generated_children,
        )
>>>>>>> b8f03bdb

        return UnlinkedNode(id=data["toptier_code"], ancestors=ancestors, description=data["name"])

    def _generate_federal_account_node(self, ancestors, data):

        return UnlinkedNode(id=data.federal_account_code, ancestors=ancestors, description=data.account_title)<|MERGE_RESOLUTION|>--- conflicted
+++ resolved
@@ -34,11 +34,7 @@
         return cfo_sort_results["cfo_agencies"] + cfo_sort_results["other_agencies"]
 
     def _dictionary_from_agency(self, agency):
-<<<<<<< HEAD
-        return {"toptier_code": agency["toptier_code"], "name": agency["name"], "id": agency["toptier_code"]}
-=======
         return {"toptier_code": agency["toptier_code"], "name": agency["name"], "abbreviation": agency["abbreviation"]}
->>>>>>> b8f03bdb
 
     def _fa_given_agency(self, agency):
         retval = FederalAccount.objects.annotate(
@@ -64,22 +60,10 @@
         if len(ancestors) == 2:  # A tier two search will be returning a TreasuryAppropriationAccount object
             return UnlinkedNode(id=data.tas_rendering_label, ancestors=ancestors, description=data.account_title)
 
-<<<<<<< HEAD
     def _generate_agency_node(self, ancestors, data):
-=======
-        count = len(raw_children)
-
-        return Node(
-            id=data["toptier_code"],
-            ancestors=ancestors,
-            description=f"{data['name']} ({data['abbreviation']})",
-            count=count,
-            children=generated_children,
+        return UnlinkedNode(
+            id=data["toptier_code"], ancestors=ancestors, description=f"{data['name']} ({data['abbreviation']})"
         )
->>>>>>> b8f03bdb
-
-        return UnlinkedNode(id=data["toptier_code"], ancestors=ancestors, description=data["name"])
 
     def _generate_federal_account_node(self, ancestors, data):
-
         return UnlinkedNode(id=data.federal_account_code, ancestors=ancestors, description=data.account_title)