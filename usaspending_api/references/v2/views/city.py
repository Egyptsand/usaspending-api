--- conflicted
+++ resolved
@@ -55,11 +55,7 @@
     @cache_response()
     def post(self, request, format=None):
 
-<<<<<<< HEAD
-        search_text = es_sanitize(preprocess(request.data["search_text"]))
-=======
         search_text = es_sanitize(request.data["search_text"])
->>>>>>> 92d419fa
         country = es_sanitize(request.data["filter"]["country_code"])
         state = es_sanitize(request.data["filter"]["state_code"])
         scope = "recipient_location" if request.data["filter"]["scope"] == "recipient_location" else "pop"
