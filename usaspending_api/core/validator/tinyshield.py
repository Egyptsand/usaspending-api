import logging
import copy

from usaspending_api.common.exceptions import UnprocessableEntityException
from usaspending_api.core.validator.helpers import SUPPORTED_TEXT_TYPES
from usaspending_api.core.validator.helpers import TINY_SHIELD_SEPARATOR, MAX_ITEMS
from usaspending_api.core.validator.helpers import validate_array
from usaspending_api.core.validator.helpers import validate_boolean
from usaspending_api.core.validator.helpers import validate_datetime
from usaspending_api.core.validator.helpers import validate_enum
from usaspending_api.core.validator.helpers import validate_float
from usaspending_api.core.validator.helpers import validate_integer
from usaspending_api.core.validator.helpers import validate_object
from usaspending_api.core.validator.helpers import validate_text

logger = logging.getLogger('console')

VALIDATORS = {
    'array': {
        'func': validate_array,
        'required_fields': ['array_type'],
        'defaults': {},
    },
    'boolean': {
        'func': validate_boolean,
        'required_fields': [],
        'defaults': {},
    },
    'date': {
        'func': validate_datetime,
        'required_fields': [],
        'defaults': {},
    },
    'datetime': {
        'func': validate_datetime,
        'required_fields': [],
        'defaults': {},
    },
    'enum': {
        'func': validate_enum,
        'required_fields': ['enum_values'],
        'defaults': {},
    },
    'float': {
        'func': validate_float,
        'required_fields': [],
        'defaults': {},
    },
    'integer': {
        'func': validate_integer,
        'required_fields': [],
        'defaults': {},
    },
    'object': {
        'func': validate_object,
        'required_fields': ['object_keys'],
        'defaults': {},
    },
    'passthrough': {
        'func': lambda k: k['value'],  # Allow any value provided. Not recommended for production code
        'required_fields': [],
        'defaults': {},
    },
    'schema': {
        'func': lambda k: None,
        'required_fields': [],
        'defaults': {},
    },
    'text': {
        'func': validate_text,
        'types': SUPPORTED_TEXT_TYPES,
        'required_fields': ['text_type'],
        'defaults': {
            'min': 1,
            'max': MAX_ITEMS
        }
    }
}


class TinyShield:
    """
    Structure
    model- dictionary representing a validator
    {
        name:
        key: dict|subitem|all|split|by|pipes
        type: type of validator
            array
            boolean
            date
            datetime
            enum
            float
            integer
            object
            passthrough
            text
        text_type:
            search
            raw
            sql
            url
            password
        default:
            the default value
    }

    Validated data is stored in self.data, which is a flat dictionary
    """

    def __init__(self, model_list):
        self.rules = self.check_models(model_list)
        self.data = {}

    def block(self, request):
        self.parse_request(request)
        self.enforce_rules()
        self.check_dependencies()
        return self.data

    def check_models(self, models):
        # Confirm required fields (both baseline and type-specific) are in the model
        base_minimum_fields = ('name', 'key', 'type')

        for model in models:
            if not all(field in model.keys() for field in base_minimum_fields):
                raise Exception('Model {} missing a base required field [{}]'.format(model, base_minimum_fields))

            if model['type'] not in VALIDATORS:
                raise Exception('Invalid model type [{}] provided in description'.format(model['type']))

            type_description = VALIDATORS[model['type']]
            required_fields = type_description['required_fields']

            for required_field in required_fields:
                if required_field not in model:
                    raise Exception('Model {} missing a type required field: {}'.format(model, required_field))

            if model.get('text_type') and model['text_type'] not in SUPPORTED_TEXT_TYPES:
                msg = 'Invalid model \'{key}\': \'{text_type}\' is not a valid text_type'.format(**model)
                raise Exception(msg + ' Possible types: {}'.format(SUPPORTED_TEXT_TYPES))

            for default_key, default_value in type_description['defaults'].items():
                model[default_key] = model.get(default_key, default_value)

            model['optional'] = model.get('optional', True)

        # Check to ensure unique names for destination dictionary
        keys = [x['name'] for x in models if x['type'] != 'schema']  # ignore schema as they are schema-only
        if len(keys) != len(set(keys)):
            raise Exception('Duplicate destination keys provided. Name values must be unique')
        return models

    def parse_request(self, request):
        for item in self.rules:
            # Loop through the request to find the expected key
            value = request
            for subkey in item['key'].split(TINY_SHIELD_SEPARATOR):
                value = value.get(subkey, {})
            if value != {}:
                # Key found in provided request dictionary, use the value
                item['value'] = value
            elif item['optional'] is False:
                # If the value is required, raise exception since key wasn't found
                raise UnprocessableEntityException('Missing value: \'{}\' is a required field'.format(item['key']))
            elif 'default' in item:
                # If value wasn't found, and this is optional, use the default
                item['value'] = item['default']
            else:
                # This model/field is optional, no value provided, and no default value.
                # Use the "hidden" feature Ellipsis since None can be a valid value provided in the request
                item['value'] = ...

    def enforce_rules(self):
        for item in self.rules:
            if item['value'] != ...:
                struct = item['key'].split(TINY_SHIELD_SEPARATOR)
                self.recurse_append(struct, self.data, self.apply_rule(item))

    def apply_rule(self, rule):
        if rule['type'] not in ('array', 'object'):
            if rule['type'] in VALIDATORS:
                return VALIDATORS[rule['type']]['func'](rule)
            else:
                raise Exception('Invalid Type {} in rule'.format(rule['type']))
        # Array is a "special" type since it is a list of other types which need to be validated
        elif rule['type'] == 'array':
            rule['array_min'] = rule.get('array_min', 1)
            rule['array_max'] = rule.get('array_max', MAX_ITEMS)
            value = VALIDATORS[rule['type']]['func'](rule)
            child_rule = copy.copy(rule)
            child_rule['type'] = rule['array_type']
            child_rule['min'] = rule.get('array_min')
            child_rule['max'] = rule.get('array_max')
            child_rule = self.promote_subrules(child_rule, child_rule)
            array_result = []
            for v in value:
                child_rule['value'] = v
                array_result.append(self.apply_rule(child_rule))
            return array_result
        # Object is a "special" type since it is comprised of other types which need to be validated
        elif rule['type'] == 'object':
            rule['object_min'] = rule.get('object_min', 1)
            rule['object_max'] = rule.get('object_max', MAX_ITEMS)
            provided_object = VALIDATORS[rule['type']]['func'](rule)
            object_result = {}
            for k, v in rule['object_keys'].items():
<<<<<<< HEAD
                if k not in provided_object:
                    if 'optional' in v and v['optional'] is False:
                        raise Exception('Object {} is missing required key {}'.format(provided_object, k))
                else:
                    # copy the parent rules, then overwrite any with the child's rules
                    child_rule = copy.copy(rule)
                    child_rule.update(v)
                    # Delete parent fields we know exist and aren't useful for the child
                    del child_rule['object_keys']
                    del child_rule['array_type']
                    child_rule['value'] = provided_object[k]
                    # If defined, use the child rules, else if defined use the parent rules, else None
                    child_rule['min'] = rule.get('object_min', None) or child_rule.get('min', None)
                    child_rule['max'] = rule.get('object_max', None) or child_rule.get('max', None)

                    object_result[k] = self.apply_rule(child_rule)

=======
                try:
                    value = provided_object[k]
                except KeyError as e:
                    if "optional" in v and v['optional'] is False:
                        raise UnprocessableEntityException('Required object fields: {}'.format(k))
                    else:
                        continue
                # Start with the sub-rule definition and supplement with parent's key-values as needed
                child_rule = copy.copy(v)
                child_rule['key'] = rule['key']
                child_rule['value'] = value
                child_rule = self.promote_subrules(child_rule, v)
                object_result[k] = self.apply_rule(child_rule)
>>>>>>> 979a47d6
            return object_result

    def promote_subrules(self, child_rule, source={}):
        param_type = child_rule['type']
        if "text_type" in source:
            child_rule['text_type'] = source['text_type']
            child_rule['min'] = source.get('text_min')
            child_rule['max'] = source.get('text_max')
        try:
            if param_type == "object":
                child_rule['object_keys'] = source['object_keys']  # TODO investigate why
                child_rule['object_min'] = source.get('object_min', 1)
                child_rule['object_max'] = source.get('object_max', MAX_ITEMS)
            if param_type == "enum":
                child_rule['enum_values'] = source['enum_values']
            if param_type == "array":
                child_rule['array_type'] = source['array_type']
                child_rule['min'] = child_rule.get('min') or source.get('array_min')
                child_rule['max'] = child_rule.get('max') or source.get('array_max')

        except KeyError as e:
            raise Exception("Invalid Rule: {} type requires {}".format(param_type, e))
        return child_rule

    def recurse_append(self, struct, mydict, data):
        if len(struct) == 1:
            mydict[struct[0]] = data
            return
        else:
<<<<<<< HEAD
            raise Exception('Invalid Type {} in rule'.format(rule['type']))

    def check_dependencies(self):
        for rule in self.rules:
            if 'dependencies' not in rule:
                return
            for dependecy in rule['dependencies']:
                for dependent, kind in dependecy.items():
                    if kind == 'exists':
                        if dependent not in self.data:
                            raise UnprocessableEntityException(
                                'Field \'{}\' Requires this sister field: \'{}\''.format(rule['name'], dependent))
                    elif kind == 'contains':
                        if self.data[dependent] not in rule['value']:
                            raise UnprocessableEntityException(
                                'Field \'{}\' value must be within field: \'{}\''.format(rule['name'], dependent))
                    else:
                        raise Exception('Invalid Dependency rule {} in '.format(kind, rule['name']))
=======
            level = struct.pop(0)
            if level in mydict:
                self.recurse_append(struct, mydict[level], data)
            else:
                mydict[level] = {}
                self.recurse_append(struct, mydict[level], data)
>>>>>>> 979a47d6
<|MERGE_RESOLUTION|>--- conflicted
+++ resolved
@@ -206,25 +206,6 @@
             provided_object = VALIDATORS[rule['type']]['func'](rule)
             object_result = {}
             for k, v in rule['object_keys'].items():
-<<<<<<< HEAD
-                if k not in provided_object:
-                    if 'optional' in v and v['optional'] is False:
-                        raise Exception('Object {} is missing required key {}'.format(provided_object, k))
-                else:
-                    # copy the parent rules, then overwrite any with the child's rules
-                    child_rule = copy.copy(rule)
-                    child_rule.update(v)
-                    # Delete parent fields we know exist and aren't useful for the child
-                    del child_rule['object_keys']
-                    del child_rule['array_type']
-                    child_rule['value'] = provided_object[k]
-                    # If defined, use the child rules, else if defined use the parent rules, else None
-                    child_rule['min'] = rule.get('object_min', None) or child_rule.get('min', None)
-                    child_rule['max'] = rule.get('object_max', None) or child_rule.get('max', None)
-
-                    object_result[k] = self.apply_rule(child_rule)
-
-=======
                 try:
                     value = provided_object[k]
                 except KeyError as e:
@@ -238,7 +219,6 @@
                 child_rule['value'] = value
                 child_rule = self.promote_subrules(child_rule, v)
                 object_result[k] = self.apply_rule(child_rule)
->>>>>>> 979a47d6
             return object_result
 
     def promote_subrules(self, child_rule, source={}):
@@ -268,30 +248,9 @@
             mydict[struct[0]] = data
             return
         else:
-<<<<<<< HEAD
-            raise Exception('Invalid Type {} in rule'.format(rule['type']))
-
-    def check_dependencies(self):
-        for rule in self.rules:
-            if 'dependencies' not in rule:
-                return
-            for dependecy in rule['dependencies']:
-                for dependent, kind in dependecy.items():
-                    if kind == 'exists':
-                        if dependent not in self.data:
-                            raise UnprocessableEntityException(
-                                'Field \'{}\' Requires this sister field: \'{}\''.format(rule['name'], dependent))
-                    elif kind == 'contains':
-                        if self.data[dependent] not in rule['value']:
-                            raise UnprocessableEntityException(
-                                'Field \'{}\' value must be within field: \'{}\''.format(rule['name'], dependent))
-                    else:
-                        raise Exception('Invalid Dependency rule {} in '.format(kind, rule['name']))
-=======
             level = struct.pop(0)
             if level in mydict:
                 self.recurse_append(struct, mydict[level], data)
             else:
                 mydict[level] = {}
-                self.recurse_append(struct, mydict[level], data)
->>>>>>> 979a47d6
+                self.recurse_append(struct, mydict[level], data)