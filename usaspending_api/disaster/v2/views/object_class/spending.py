--- conflicted
+++ resolved
@@ -61,12 +61,8 @@
         ]
 
         annotations = {
-<<<<<<< HEAD
             **universal_annotations(),
-=======
-            **self.universal_annotations(),
             "count": Count("object_class__object_class", distinct=True),
->>>>>>> 2d5e05e3
             "obligation": Coalesce(
                 Sum(
                     Case(
@@ -112,12 +108,8 @@
         ]
 
         annotations = {
-<<<<<<< HEAD
             **universal_annotations(),
-=======
-            **self.universal_annotations(),
             "count": Count("award_id", distinct=True),
->>>>>>> 2d5e05e3
             "obligation": Coalesce(Sum("transaction_obligated_amount"), 0),
             "outlay": Coalesce(
                 Sum(
@@ -139,24 +131,12 @@
             .values(*annotations.keys())
         )
 
-<<<<<<< HEAD
 
 def universal_annotations():
     return {
         "major_code": F("object_class__major_object_class"),
-        "count": Count("object_class__object_class", distinct=True),
         "description": F("object_class__object_class_name"),
         "code": F("object_class__object_class"),
         "id": Min("object_class_id"),
         "major_description": F("object_class__major_object_class_name"),
-    }
-=======
-    def universal_annotations(self):
-        return {
-            "major_code": F("object_class__major_object_class"),
-            "description": F("object_class__object_class_name"),
-            "code": F("object_class__object_class"),
-            "id": Min("object_class_id"),
-            "major_description": F("object_class__major_object_class_name"),
-        }
->>>>>>> 2d5e05e3
+    }