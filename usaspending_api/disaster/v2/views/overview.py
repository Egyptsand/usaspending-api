--- conflicted
+++ resolved
@@ -57,10 +57,10 @@
     def funding(self):
         funding = list(
             latest_gtas_of_each_year_queryset()
-            .filter(disaster_emergency_fund_id__in=self.defc)
-            .values("disaster_emergency_fund_id")
+            .filter(disaster_emergency_fund__in=self.defc)
+            .values("disaster_emergency_fund")
             .annotate(
-                def_code=F("disaster_emergency_fund_id"),
+                def_code=F("disaster_emergency_fund"),
                 amount=(
                     Sum("total_budgetary_resources_cpe")
                     - (
@@ -112,13 +112,8 @@
 
         results = (
             latest_gtas_of_each_year_queryset()
-<<<<<<< HEAD
-            .filter(disaster_emergency_fund_id__in=self.defc)
-            .values("obligations_incurred_total_cpe", "deobligations_or_recoveries_or_refunds_from_prior_year_cpe")
-=======
-            .filter(disaster_emergency_fund_code__in=self.defc)
+            .filter(disaster_emergency_fund__in=self.defc)
             .values(*obligation_values, *outlay_values)
->>>>>>> f5ca058a
             .aggregate(
                 obligation_totals=(
                     Sum("obligations_incurred_total_cpe")
@@ -130,22 +125,10 @@
             )
         )
 
-<<<<<<< HEAD
-    def total_outlays(self):
-        return (
-            latest_gtas_of_each_year_queryset()
-            .filter(disaster_emergency_fund_id__in=self.defc)
-            .values("gross_outlay_amount_by_tas_cpe", "anticipated_prior_year_obligation_recoveries")
-            .aggregate(
-                total=(Sum("gross_outlay_amount_by_tas_cpe") - Sum("anticipated_prior_year_obligation_recoveries"))
-            )["total"]
-        ) or 0.0
-=======
         return {
             "total_obligations": results["obligation_totals"] or 0.0,
             "total_outlays": results["outlay_totals"] or 0.0,
         }
->>>>>>> f5ca058a
 
     @staticmethod
     def sum_values(list_of_objects: list, key_to_extract: str) -> Decimal:
@@ -172,7 +155,7 @@
 
         filters = {
             "tas_rendering_label__in": ["016-X-0168-000", "016-X-1801-000", "016-X-8042-000"],
-            "disaster_emergency_fund_code": "O",
+            "disaster_emergency_fund": "O",
             "treasury_account_identifier__funding_toptier_agency__abbreviation": "DOL",
         }
 
