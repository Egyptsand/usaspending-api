from rest_framework.request import Request
from rest_framework.response import Response

from usaspending_api.common.cache_decorator import cache_response
from usaspending_api.common.elasticsearch.aggregation_helpers import create_count_aggregation
from usaspending_api.common.elasticsearch.search_wrappers import AwardSearch
from usaspending_api.common.query_with_filters import QueryWithFilters
from usaspending_api.disaster.v2.views.disaster_base import AwardTypeMixin
from usaspending_api.disaster.v2.views.disaster_base import DisasterBase, FabaOutlayMixin


class AgencyCountViewSet(AwardTypeMixin, FabaOutlayMixin, DisasterBase):
    """
    Obtain the count of Agencies related to supplied DEFC filter.
    """

    endpoint_doc = "usaspending_api/api_contracts/contracts/v2/disaster/agency/count.md"

    @cache_response()
    def post(self, request: Request) -> Response:
<<<<<<< HEAD
        filters = [
            self.all_closed_defc_submissions,
            self.has_award_of_provided_type(),
            self.is_in_provided_def_codes,
        ]

        if self.award_type_codes:
            count = (
                CovidFinancialAccountMatview.objects.annotate(cast_def_codes=Cast("def_codes", ArrayField(TextField())))
                .filter(
                    type__in=self.award_type_codes,
                    cast_def_codes__overlap=self.def_codes,
                    award__funding_agency__toptier_agency__isnull=False,
                )
                .values("award__funding_agency__toptier_agency")
                .distinct()
                .count()
            )

        else:
            filters.extend(
                [Q(treasury_account__funding_toptier_agency=OuterRef("pk")), self.is_non_zero_total_spending]
            )
            count = ToptierAgency.objects.filter(
                Exists(FinancialAccountsByProgramActivityObjectClass.objects.filter(*filters))
            ).count()

        return Response({"count": count})
=======
        filter_query = QueryWithFilters.generate_awards_elasticsearch_query(self.filters)
        search = AwardSearch().filter(filter_query)
        search.update_from_dict({"size": 0})
        search.aggs.bucket("agency_count", create_count_aggregation("funding_toptier_agency_agg_key.hash"))
        results = search.handle_execute()
        agencies = results.to_dict().get("aggregations", {}).get("agency_count", {}).get("value", 0)
        return Response({"count": agencies})
>>>>>>> bc3ccde8
<|MERGE_RESOLUTION|>--- conflicted
+++ resolved
@@ -18,41 +18,10 @@
 
     @cache_response()
     def post(self, request: Request) -> Response:
-<<<<<<< HEAD
-        filters = [
-            self.all_closed_defc_submissions,
-            self.has_award_of_provided_type(),
-            self.is_in_provided_def_codes,
-        ]
-
-        if self.award_type_codes:
-            count = (
-                CovidFinancialAccountMatview.objects.annotate(cast_def_codes=Cast("def_codes", ArrayField(TextField())))
-                .filter(
-                    type__in=self.award_type_codes,
-                    cast_def_codes__overlap=self.def_codes,
-                    award__funding_agency__toptier_agency__isnull=False,
-                )
-                .values("award__funding_agency__toptier_agency")
-                .distinct()
-                .count()
-            )
-
-        else:
-            filters.extend(
-                [Q(treasury_account__funding_toptier_agency=OuterRef("pk")), self.is_non_zero_total_spending]
-            )
-            count = ToptierAgency.objects.filter(
-                Exists(FinancialAccountsByProgramActivityObjectClass.objects.filter(*filters))
-            ).count()
-
-        return Response({"count": count})
-=======
         filter_query = QueryWithFilters.generate_awards_elasticsearch_query(self.filters)
         search = AwardSearch().filter(filter_query)
         search.update_from_dict({"size": 0})
         search.aggs.bucket("agency_count", create_count_aggregation("funding_toptier_agency_agg_key.hash"))
         results = search.handle_execute()
         agencies = results.to_dict().get("aggregations", {}).get("agency_count", {}).get("value", 0)
-        return Response({"count": agencies})
->>>>>>> bc3ccde8
+        return Response({"count": agencies})