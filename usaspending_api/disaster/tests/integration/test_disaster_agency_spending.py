import pytest

from rest_framework import status
from usaspending_api.search.tests.data.utilities import setup_elasticsearch_test


url = "/api/v2/disaster/agency/spending/"


@pytest.mark.django_db
def test_basic_success(client, disaster_account_data, elasticsearch_award_index, monkeypatch, helpers):
    setup_elasticsearch_test(monkeypatch, elasticsearch_award_index)
    helpers.patch_datetime_now(monkeypatch, 2022, 12, 31)
    resp = helpers.post_for_spending_endpoint(
        client, url, def_codes=["L", "M", "N", "O", "P"], spending_type="total", sort="description"
    )
    expected_results = [
        {
            "id": 4,
            "code": "009",
            "description": "Agency 009",
            "children": [],
            "count": 0,
            "obligation": 11000000.0,
            "outlay": 11.0,
            "total_budgetary_resources": 0.0,
        },
        {
            "id": 2,
            "code": "008",
            "description": "Agency 008",
            "children": [],
            "count": 0,
            "obligation": 1000.0,
            "outlay": 10000.0,
            "total_budgetary_resources": 0.0,
        },
        {
            "id": 1,
            "code": "007",
            "description": "Agency 007",
            "children": [],
            "count": 0,
            "obligation": 0.0,
            "outlay": 0.0,
            "total_budgetary_resources": 0.0,
        },
    ]

    assert resp.status_code == status.HTTP_200_OK
    assert resp.json()["results"] == expected_results

    resp = helpers.post_for_spending_endpoint(client, url, def_codes=["M", "L"], spending_type="total")
    expected_results = [
        {
            "id": 1,
            "code": "007",
            "description": "Agency 007",
            "children": [],
            "count": 0,
            "obligation": 0.0,
            "outlay": 0.0,
            "total_budgetary_resources": 0.0,
        }
    ]

    assert resp.status_code == status.HTTP_200_OK
    assert resp.json()["results"] == expected_results

    resp = helpers.post_for_spending_endpoint(client, url, def_codes=["L", "M", "N", "O", "P"], spending_type="award")
    expected_results = [
        {
            "id": 4,
            "code": "009",
            "description": "Agency 009",
            "children": [],
            "count": 0,
            "award_count": 1,
            "obligation": 22199998.0,
            "outlay": 200000022.0,
            "total_budgetary_resources": None,
        },
        {
            "id": 2,
            "code": "008",
            "description": "Agency 008",
            "children": [],
            "count": 0,
            "award_count": 1,
            "obligation": 22000.0,
            "outlay": 20000.0,
            "total_budgetary_resources": None,
        },
        {
            "id": 1,
            "code": "007",
            "description": "Agency 007",
            "children": [],
            "count": 0,
            "award_count": 1,
            "obligation": 222.0,
            "outlay": 0.0,
            "total_budgetary_resources": None,
        },
    ]

    assert resp.status_code == status.HTTP_200_OK
    assert resp.json()["results"] == expected_results


@pytest.mark.django_db
def test_award_type_codes(client, disaster_account_data, elasticsearch_award_index, monkeypatch, helpers):
    setup_elasticsearch_test(monkeypatch, elasticsearch_award_index)
    helpers.patch_datetime_now(monkeypatch, 2022, 12, 31)

    resp = helpers.post_for_spending_endpoint(
        client, url, award_type_codes=["A", "07", "02"], def_codes=["L", "M", "N", "O", "P"], spending_type="award",
    )
    expected_results = [
        {
            "id": 3,
            "code": "008",
            "description": "Agency 008",
<<<<<<< HEAD
            "award_count": 3,
            "obligation": 22220218.0,
=======
            "count": 2,
            "obligation": 20220218.0,
>>>>>>> 4c46f863
            "outlay": 0.0,
            "children": [
                {
                    "id": 3,
                    "code": "2008",
                    "description": "Subtier 2008",
                    "award_count": 2,
                    "obligation": 20220218.0,
                    "outlay": 0.0,
                }
            ],
        },
        {
            "id": 2,
            "code": "008",
            "description": "Agency 008",
            "count": 1,
            "obligation": 2000000.0,
            "outlay": 0.0,
            "children": [
                {
                    "id": 2,
                    "code": "1008",
                    "description": "Subtier 1008",
                    "award_count": 1,
                    "obligation": 2000000.0,
                    "outlay": 0.0,
                }
            ],
        },
        {
            "id": 1,
            "code": "007",
            "description": "Agency 007",
            "award_count": 1,
            "obligation": 2000.0,
            "outlay": 0.0,
            "children": [
                {
                    "id": 1,
                    "code": "1007",
                    "description": "Subtier 1007",
                    "award_count": 1,
                    "obligation": 2000.0,
                    "outlay": 0.0,
                }
            ],
        },
    ]

    assert resp.status_code == status.HTTP_200_OK
    assert resp.json()["results"] == expected_results

    resp = helpers.post_for_spending_endpoint(
        client, url, award_type_codes=["A"], def_codes=["L", "M", "N", "O", "P"], spending_type="award",
    )
    expected_results = [
        {
            "id": 3,
            "code": "008",
            "description": "Agency 008",
            "award_count": 1,
            "obligation": 20220220.0,
            "outlay": 0.0,
            "children": [
                {
                    "id": 3,
                    "code": "2008",
                    "description": "Subtier 2008",
                    "award_count": 1,
                    "obligation": 20220220.0,
                    "outlay": 0.0,
                }
            ],
        }
    ]

    assert resp.status_code == status.HTTP_200_OK
    assert resp.json()["results"] == expected_results

    resp = helpers.post_for_spending_endpoint(
        client, url, award_type_codes=["02"], def_codes=["L", "M", "N", "O", "P"], spending_type="award",
    )
    expected_results = [
        {
            "id": 3,
            "code": "008",
            "description": "Agency 008",
<<<<<<< HEAD
            "award_count": 2,
            "obligation": 1999998.0,
            "outlay": 0.0,
            "children": [
                {
                    "id": 2008,
                    "code": "2008",
                    "description": "Subtier 2008",
                    "award_count": 1,
                    "obligation": -2.0,
                    "outlay": 0.0,
                },
                {
                    "id": 1008,
=======
            "count": 1,
            "obligation": -2.0,
            "outlay": 0.0,
            "children": [
                {"id": 3, "code": "2008", "description": "Subtier 2008", "count": 1, "obligation": -2.0, "outlay": 0.0}
            ],
        },
        {
            "id": 2,
            "code": "008",
            "description": "Agency 008",
            "count": 1,
            "obligation": 2000000.0,
            "outlay": 0.0,
            "children": [
                {
                    "id": 2,
>>>>>>> 4c46f863
                    "code": "1008",
                    "description": "Subtier 1008",
                    "award_count": 1,
                    "obligation": 2000000.0,
                    "outlay": 0.0,
                }
            ],
        },
    ]

    assert resp.status_code == status.HTTP_200_OK
    assert resp.json()["results"] == expected_results

    resp = helpers.post_for_spending_endpoint(
        client, url, award_type_codes=["IDV_A"], def_codes=["L", "M", "N", "O", "P"], spending_type="award",
    )
    assert resp.status_code == status.HTTP_200_OK
    assert resp.json()["results"] == []


@pytest.mark.django_db
def test_empty(client, monkeypatch, elasticsearch_award_index, helpers, generic_account_data):
    setup_elasticsearch_test(monkeypatch, elasticsearch_award_index)
    helpers.patch_datetime_now(monkeypatch, 2022, 12, 31)
    resp = helpers.post_for_spending_endpoint(client, url, def_codes=["A"], spending_type="total")
    assert resp.status_code == status.HTTP_200_OK
    assert len(resp.json()["results"]) == 0


@pytest.mark.django_db
def test_invalid_defc(client, generic_account_data, helpers):
    resp = helpers.post_for_spending_endpoint(client, url, def_codes=["ZZ"], spending_type="total")
    assert resp.status_code == status.HTTP_400_BAD_REQUEST
    assert resp.data["detail"] == "Field 'filter|def_codes' is outside valid values ['9', 'A', 'L', 'M', 'N', 'O', 'P']"


@pytest.mark.django_db
def test_invalid_defc_type(client, generic_account_data, helpers):
    resp = helpers.post_for_spending_endpoint(client, url, def_codes="100", spending_type="total")
    assert resp.status_code == status.HTTP_400_BAD_REQUEST
    assert resp.data["detail"] == "Invalid value in 'filter|def_codes'. '100' is not a valid type (array)"


@pytest.mark.django_db
def test_missing_defc(client, generic_account_data, helpers):
    resp = helpers.post_for_spending_endpoint(client, url, spending_type="total")
    assert resp.status_code == status.HTTP_422_UNPROCESSABLE_ENTITY
    assert resp.data["detail"] == "Missing value: 'filter|def_codes' is a required field"


@pytest.mark.django_db
def test_invalid_spending_type(client, monkeypatch, elasticsearch_award_index, generic_account_data, helpers):
    setup_elasticsearch_test(monkeypatch, elasticsearch_award_index)
    helpers.patch_datetime_now(monkeypatch, 2022, 12, 31)

    resp = helpers.post_for_spending_endpoint(client, url, def_codes=["A"], spending_type="total")
    assert resp.status_code == status.HTTP_200_OK

    resp = helpers.post_for_spending_endpoint(client, url, def_codes=["A"], spending_type="award")
    assert resp.status_code == status.HTTP_200_OK

    resp = helpers.post_for_spending_endpoint(client, url, def_codes=["A"], spending_type="gibberish")
    assert resp.status_code == status.HTTP_400_BAD_REQUEST
    assert resp.data["detail"] == "Field 'spending_type' is outside valid values ['total', 'award']"


@pytest.mark.django_db
def test_missing_spending_type(client, monkeypatch, generic_account_data, helpers):
    helpers.patch_datetime_now(monkeypatch, 2022, 12, 31)

    resp = helpers.post_for_spending_endpoint(client, url, def_codes=["A"])
    assert resp.status_code == status.HTTP_422_UNPROCESSABLE_ENTITY
    assert resp.data["detail"] == "Missing value: 'spending_type' is a required field"<|MERGE_RESOLUTION|>--- conflicted
+++ resolved
@@ -121,22 +121,17 @@
             "id": 3,
             "code": "008",
             "description": "Agency 008",
-<<<<<<< HEAD
-            "award_count": 3,
-            "obligation": 22220218.0,
-=======
-            "count": 2,
-            "obligation": 20220218.0,
->>>>>>> 4c46f863
-            "outlay": 0.0,
+            "award_count": 2,
+            "obligation": 20220218,
+            "outlay": 0,
             "children": [
                 {
                     "id": 3,
                     "code": "2008",
                     "description": "Subtier 2008",
                     "award_count": 2,
-                    "obligation": 20220218.0,
-                    "outlay": 0.0,
+                    "obligation": 20220218,
+                    "outlay": 0,
                 }
             ],
         },
@@ -144,17 +139,17 @@
             "id": 2,
             "code": "008",
             "description": "Agency 008",
-            "count": 1,
-            "obligation": 2000000.0,
-            "outlay": 0.0,
+            "award_count": 1,
+            "obligation": 2000000,
+            "outlay": 0,
             "children": [
                 {
                     "id": 2,
                     "code": "1008",
                     "description": "Subtier 1008",
                     "award_count": 1,
-                    "obligation": 2000000.0,
-                    "outlay": 0.0,
+                    "obligation": 2000000,
+                    "outlay": 0,
                 }
             ],
         },
@@ -163,16 +158,16 @@
             "code": "007",
             "description": "Agency 007",
             "award_count": 1,
-            "obligation": 2000.0,
-            "outlay": 0.0,
+            "obligation": 2000,
+            "outlay": 0,
             "children": [
                 {
                     "id": 1,
                     "code": "1007",
                     "description": "Subtier 1007",
                     "award_count": 1,
-                    "obligation": 2000.0,
-                    "outlay": 0.0,
+                    "obligation": 2000,
+                    "outlay": 0,
                 }
             ],
         },
@@ -216,45 +211,35 @@
             "id": 3,
             "code": "008",
             "description": "Agency 008",
-<<<<<<< HEAD
-            "award_count": 2,
-            "obligation": 1999998.0,
-            "outlay": 0.0,
-            "children": [
-                {
-                    "id": 2008,
+            "award_count": 1,
+            "obligation": -2,
+            "outlay": 0,
+            "children": [
+                {
+                    "id": 3,
                     "code": "2008",
                     "description": "Subtier 2008",
                     "award_count": 1,
-                    "obligation": -2.0,
-                    "outlay": 0.0,
-                },
-                {
-                    "id": 1008,
-=======
-            "count": 1,
-            "obligation": -2.0,
-            "outlay": 0.0,
-            "children": [
-                {"id": 3, "code": "2008", "description": "Subtier 2008", "count": 1, "obligation": -2.0, "outlay": 0.0}
+                    "obligation": -2,
+                    "outlay": 0,
+                }
             ],
         },
         {
             "id": 2,
             "code": "008",
             "description": "Agency 008",
-            "count": 1,
-            "obligation": 2000000.0,
-            "outlay": 0.0,
+            "award_count": 1,
+            "obligation": 2000000,
+            "outlay": 0,
             "children": [
                 {
                     "id": 2,
->>>>>>> 4c46f863
                     "code": "1008",
                     "description": "Subtier 1008",
                     "award_count": 1,
-                    "obligation": 2000000.0,
-                    "outlay": 0.0,
+                    "obligation": 2000000,
+                    "outlay": 0,
                 }
             ],
         },
