--- conflicted
+++ resolved
@@ -2,6 +2,7 @@
 
 from model_mommy import mommy
 from usaspending_api.common.helpers.fiscal_year_helpers import current_fiscal_date
+
 
 @pytest.fixture
 def disaster_account_data():
@@ -40,11 +41,7 @@
         submission_fiscal_year=2022,
         submission_fiscal_quarter=3,
         submission_fiscal_month=8,
-<<<<<<< HEAD
-        submission_reveal_date="2022-04-15",
-=======
         submission_reveal_date=f"{current_fiscal_date()}",
->>>>>>> d3cf0ed1
     )
     dsws3 = mommy.make(
         "submissions.DABSSubmissionWindowSchedule",
