--- conflicted
+++ resolved
@@ -85,24 +85,6 @@
     mommy.make("awards.Award", id=1, latest_transaction_id=10)
     mommy.make("awards.Award", id=2, latest_transaction_id=20)
     mommy.make("awards.Award", id=3, latest_transaction_id=30)
-<<<<<<< HEAD
-
-    # Transaction Normalized
-    mommy.make(
-        "awards.TransactionNormalized", id=10, award_id=1, federal_action_obligation=5, action_date="2020-01-02",
-    )
-    mommy.make(
-        "awards.TransactionNormalized", id=20, award_id=2, federal_action_obligation=50, action_date="2020-01-02",
-    )
-    mommy.make(
-        "awards.TransactionNormalized", id=30, award_id=3, federal_action_obligation=500, action_date="2020-01-02",
-    )
-
-    # Transaction FABS
-    mommy.make("awards.TransactionFABS", transaction_id=10, cfda_number="10.100")
-    mommy.make("awards.TransactionFABS", transaction_id=20, cfda_number="20.200")
-    mommy.make("awards.TransactionFABS", transaction_id=30, cfda_number="20.200")
-=======
     mommy.make("awards.Award", id=4, latest_transaction_id=40)
     mommy.make("awards.Award", id=5, latest_transaction_id=50)
     mommy.make("awards.Award", id=6, latest_transaction_id=60)
@@ -211,7 +193,6 @@
         place_of_perform_county_co="001",
         place_of_perform_county_na="CHARLESTON",
     )
->>>>>>> c43e9b2c
 
     # References CFDA
     mommy.make("references.Cfda", id=100, program_number="10.100", program_title="CFDA 1")
