from usaspending_api.search.models.mv_agency_autocomplete import AgencyAutocompleteMatview
from usaspending_api.search.models.subaward_view import SubawardView
from usaspending_api.search.models.summary_state_view import SummaryStateView
from usaspending_api.search.models.tas_autocomplete_matview import TASAutocompleteMatview
from usaspending_api.search.models.transaction_search import TransactionSearch
from usaspending_api.search.models.award_search import AwardSearch


__all__ = [
    "AgencyAutocompleteMatview",
<<<<<<< HEAD
=======
    "AwardSearch",
>>>>>>> fa5aec9b
    "SubawardView",
    "SummaryStateView",
    "TASAutocompleteMatview",
    "TransactionSearch",
    "AwardSearch",
]<|MERGE_RESOLUTION|>--- conflicted
+++ resolved
@@ -8,13 +8,9 @@
 
 __all__ = [
     "AgencyAutocompleteMatview",
-<<<<<<< HEAD
-=======
     "AwardSearch",
->>>>>>> fa5aec9b
     "SubawardView",
     "SummaryStateView",
     "TASAutocompleteMatview",
     "TransactionSearch",
-    "AwardSearch",
 ]