from django.contrib.postgres.fields import ArrayField, JSONField
from django.db import models
from django.db.models import Q


<<<<<<< HEAD

class TransactionSearch(models.Model):
    """
    Fields in this model have all, with the exception of primary/foreign keys, been made nullable because it
    is directly populated by the contents of a materialized view. The fields used to create the materialized view
    may or may not be nullable, but those constraints are not enforced in this table.
    """

    transaction = models.OneToOneField(TransactionNormalized, on_delete=models.DO_NOTHING, primary_key=True)
    award = models.ForeignKey(Award, on_delete=models.DO_NOTHING, null=True, related_name="transactions")
=======
class AbstractTransactionSearch(models.Model):
    transaction = models.OneToOneField("awards.TransactionNormalized", on_delete=models.DO_NOTHING, primary_key=True)
    award = models.ForeignKey("awards.Award", on_delete=models.DO_NOTHING, null=True)
>>>>>>> d290faeb
    modification_number = models.TextField(null=True)
    detached_award_proc_unique = models.TextField(null=True)
    afa_generated_unique = models.TextField(null=True)
    generated_unique_award_id = models.TextField(null=True)
    fain = models.TextField(null=True)
    uri = models.TextField(null=True)
    piid = models.TextField(null=True)

    action_date = models.DateField(null=True)
    fiscal_action_date = models.DateField(null=True)
    last_modified_date = models.DateField(null=True)

    fiscal_year = models.IntegerField(null=True)
    award_certified_date = models.DateField(null=True)
    award_fiscal_year = models.IntegerField(null=True)
    update_date = models.DateTimeField(null=True)
    award_update_date = models.DateTimeField(null=True)
    etl_update_date = models.DateTimeField(null=True)
    period_of_performance_start_date = models.DateField(null=True)
    period_of_performance_current_end_date = models.DateField(null=True)

    type = models.TextField(null=True)
    type_description = models.TextField(null=True)
    award_category = models.TextField(null=True)
    transaction_description = models.TextField(null=True)
    award_amount = models.DecimalField(max_digits=23, decimal_places=2, blank=True, null=True)
    generated_pragmatic_obligation = models.DecimalField(max_digits=23, decimal_places=2, blank=True, null=True)
    federal_action_obligation = models.DecimalField(max_digits=23, decimal_places=2, blank=True, null=True)
    original_loan_subsidy_cost = models.DecimalField(max_digits=23, decimal_places=2, blank=True, null=True)
    face_value_loan_guarantee = models.DecimalField(max_digits=23, decimal_places=2, blank=True, null=True)

    business_categories = ArrayField(models.TextField(), null=True)
    naics_code = models.TextField(null=True)
    naics_description = models.TextField(null=True)
    product_or_service_code = models.TextField(null=True)
    product_or_service_description = models.TextField(null=True)
    type_of_contract_pricing = models.TextField(null=True)
    type_set_aside = models.TextField(null=True)
    extent_competed = models.TextField(null=True)
    ordering_period_end_date = models.TextField(null=True)
    cfda_number = models.TextField(null=True)
    cfda_title = models.TextField(null=True)
    cfda_id = models.IntegerField(null=True)

    pop_country_name = models.TextField(null=True)
    pop_country_code = models.TextField(null=True)
    pop_state_name = models.TextField(null=True)
    pop_state_code = models.TextField(null=True)
    pop_county_code = models.TextField(null=True)
    pop_county_name = models.TextField(null=True)
    pop_zip5 = models.TextField(null=True)
    pop_congressional_code = models.TextField(null=True)
    pop_congressional_population = models.IntegerField(null=True)
    pop_county_population = models.IntegerField(null=True)
    pop_state_fips = models.TextField(null=True)
    pop_state_population = models.IntegerField(null=True)
    pop_city_name = models.TextField(null=True)

    recipient_location_country_code = models.TextField(null=True)
    recipient_location_country_name = models.TextField(null=True)
    recipient_location_state_name = models.TextField(null=True)
    recipient_location_state_code = models.TextField(null=True)
    recipient_location_state_fips = models.TextField(null=True)
    recipient_location_state_population = models.IntegerField(null=True)
    recipient_location_county_code = models.TextField(null=True)
    recipient_location_county_name = models.TextField(null=True)
    recipient_location_county_population = models.IntegerField(null=True)
    recipient_location_congressional_code = models.TextField(null=True)
    recipient_location_congressional_population = models.IntegerField(null=True)
    recipient_location_zip5 = models.TextField(null=True)
    recipient_location_city_name = models.TextField(null=True)

    recipient_hash = models.UUIDField(null=True)
    recipient_levels = ArrayField(models.TextField(), null=True)
    recipient_name = models.TextField(null=True)
    recipient_unique_id = models.TextField(null=True)
    parent_recipient_hash = models.UUIDField(null=True)
    parent_recipient_name = models.TextField(null=True)
    parent_recipient_unique_id = models.TextField(null=True)

    awarding_toptier_agency_id = models.IntegerField(null=True)
    funding_toptier_agency_id = models.IntegerField(null=True)
    awarding_agency_id = models.IntegerField(null=True)
    funding_agency_id = models.IntegerField(null=True)
    awarding_toptier_agency_name = models.TextField(null=True)
    funding_toptier_agency_name = models.TextField(null=True)
    awarding_subtier_agency_name = models.TextField(null=True)
    funding_subtier_agency_name = models.TextField(null=True)
    awarding_toptier_agency_abbreviation = models.TextField(null=True)
    funding_toptier_agency_abbreviation = models.TextField(null=True)
    awarding_subtier_agency_abbreviation = models.TextField(null=True)
    funding_subtier_agency_abbreviation = models.TextField(null=True)

    treasury_account_identifiers = ArrayField(models.IntegerField(), null=True)
    tas_paths = ArrayField(models.TextField(), null=True)
    tas_components = ArrayField(models.TextField(), null=True)
    federal_accounts = JSONField(null=True)
    disaster_emergency_fund_codes = ArrayField(models.TextField(), null=True)

    class Meta:
        abstract = True


class TransactionSearch(AbstractTransactionSearch):
    """
    Fields in this model have all, with the exception of primary/foreign keys, been made nullable because it
    is directly populated by the contents of a materialized view. The fields used to create the materialized view
    may or may not be nullable, but those constraints are not enforced in this table.
    """

    class Meta:
        db_table = "transaction_search"
        indexes = [
            models.Index(fields=["transaction"], name="ts_idx_transaction_id"),
            models.Index(
                fields=["-action_date"], name="ts_idx_action_date", condition=Q(action_date__gte="2007-10-01")
            ),
            models.Index(fields=["-last_modified_date"], name="ts_idx_last_modified_date"),
            models.Index(
                fields=["-fiscal_year"], name="ts_idx_fiscal_year", condition=Q(action_date__gte="2007-10-01")
            ),
            models.Index(
                fields=["type"], name="ts_idx_type", condition=Q(type__isnull=False) & Q(action_date__gte="2007-10-01")
            ),
            models.Index(fields=["award"], name="ts_idx_award_id", condition=Q(action_date__gte="2007-10-01")),
            models.Index(
                fields=["pop_zip5"],
                name="ts_idx_pop_zip5",
                condition=Q(pop_zip5__isnull=False) & Q(action_date__gte="2007-10-01"),
            ),
            models.Index(
                fields=["recipient_unique_id"],
                name="ts_idx_recipient_unique_id",
                condition=Q(recipient_unique_id__isnull=False) & Q(action_date__gte="2007-10-01"),
            ),
            models.Index(
                fields=["parent_recipient_unique_id"],
                name="ts_idx_parent_recipient_unique",
                condition=Q(parent_recipient_unique_id__isnull=False) & Q(action_date__gte="2007-10-01"),
            ),
            models.Index(
                fields=["pop_state_code", "action_date"],
                name="ts_idx_simple_pop_geolocation",
                condition=Q(pop_country_code="USA")
                & Q(pop_state_code__isnull=False)
                & Q(action_date__gte="2007-10-01"),
            ),
            models.Index(
                fields=["recipient_hash"], name="ts_idx_recipient_hash", condition=Q(action_date__gte="2007-10-01")
            ),
            models.Index(
                fields=["action_date"], name="ts_idx_action_date_pre2008", condition=Q(action_date__lt="2007-10-01")
            ),
            models.Index(fields=["etl_update_date"], name="ts_idx_etl_update_date"),
        ]<|MERGE_RESOLUTION|>--- conflicted
+++ resolved
@@ -3,22 +3,9 @@
 from django.db.models import Q
 
 
-<<<<<<< HEAD
-
-class TransactionSearch(models.Model):
-    """
-    Fields in this model have all, with the exception of primary/foreign keys, been made nullable because it
-    is directly populated by the contents of a materialized view. The fields used to create the materialized view
-    may or may not be nullable, but those constraints are not enforced in this table.
-    """
-
-    transaction = models.OneToOneField(TransactionNormalized, on_delete=models.DO_NOTHING, primary_key=True)
-    award = models.ForeignKey(Award, on_delete=models.DO_NOTHING, null=True, related_name="transactions")
-=======
 class AbstractTransactionSearch(models.Model):
     transaction = models.OneToOneField("awards.TransactionNormalized", on_delete=models.DO_NOTHING, primary_key=True)
-    award = models.ForeignKey("awards.Award", on_delete=models.DO_NOTHING, null=True)
->>>>>>> d290faeb
+    award = models.ForeignKey("awards.Award", on_delete=models.DO_NOTHING, null=True, related_name="transactions")
     modification_number = models.TextField(null=True)
     detached_award_proc_unique = models.TextField(null=True)
     afa_generated_unique = models.TextField(null=True)
