--- conflicted
+++ resolved
@@ -21,37 +21,23 @@
 from usaspending_api.common.validator.award_filter import AWARD_FILTER
 from usaspending_api.common.validator.pagination import PAGINATION
 from usaspending_api.common.validator.tinyshield import TinyShield
-from usaspending_api.search.helpers.spending_by_category_helpers import (
-<<<<<<< HEAD
-    fetch_psc_description_by_code,
-    fetch_naics_description_from_code,
-=======
-    fetch_country_name_from_code,
-    fetch_state_name_from_code,
->>>>>>> 49d324ad
-)
 from usaspending_api.search.v2.views.spending_by_category_views.spending_by_agency_types import (
     AwardingAgencyViewSet,
     AwardingSubagencyViewSet,
     FundingAgencyViewSet,
     FundingSubagencyViewSet,
 )
-<<<<<<< HEAD
-from usaspending_api.search.v2.views.spending_by_category_views.spending_by_industry_codes import CfdaViewSet
+from usaspending_api.search.v2.views.spending_by_category_views.spending_by_industry_codes import (
+    CfdaViewSet,
+    PSCViewSet,
+    NAICSViewSet,
+)
 from usaspending_api.search.v2.views.spending_by_category_views.spending_by_locations import (
     CountyViewSet,
     CountryViewSet,
     DistrictViewSet,
     StateTerritoryViewSet,
 )
-=======
-from usaspending_api.search.v2.views.spending_by_category_views.spending_by_industry_codes import (
-    CfdaViewSet,
-    PSCViewSet,
-    NAICSViewSet,
-)
-from usaspending_api.search.v2.views.spending_by_category_views.spending_by_locations import CountyViewSet
->>>>>>> 49d324ad
 from usaspending_api.search.v2.views.spending_by_category_views.spending_by_recipient_duns import RecipientDunsViewSet
 
 logger = logging.getLogger(__name__)
@@ -59,21 +45,14 @@
 API_VERSION = settings.API_VERSION
 
 ALIAS_DICT = {
-    "recipient_duns": {
+    "recipient_parent_duns": {
         "recipient_id": "recipient_id",
         "recipient_name": "name",
         "recipient_unique_id": "code",
         "parent_recipient_unique_id": "code",
     },
-    "psc": {"product_or_service_code": "code"},
-    "naics": {"naics_code": "code", "naics_description": "name"},
-    "district": {"pop_congressional_code": "code"},
-    "state_territory": {"pop_state_code": "code"},
-    "country": {"pop_country_code": "code"},
     "federal_account": {"federal_account_id": "id", "federal_account_display": "code", "account_title": "name"},
 }
-
-ALIAS_DICT["recipient_parent_duns"] = ALIAS_DICT["recipient_duns"]
 
 
 @api_transformations(api_version=API_VERSION, function_list=API_TRANSFORM_FUNCTIONS)
@@ -120,7 +99,6 @@
             mirror_request_to_elasticsearch(request)
 
         # Execute the business logic for the endpoint and return a python dict to be converted to a Django response
-<<<<<<< HEAD
         business_logic_lookup = {
             "awarding_agency": AwardingAgencyViewSet().perform_search,
             "awarding_subagency": AwardingSubagencyViewSet().perform_search,
@@ -130,32 +108,14 @@
             "district": DistrictViewSet().perform_search,
             "funding_agency": FundingAgencyViewSet().perform_search,
             "funding_subagency": FundingSubagencyViewSet().perform_search,
+            "naics": NAICSViewSet().perform_search,
+            "psc": PSCViewSet().perform_search,
+            "recipient_duns": RecipientDunsViewSet().perform_search,
             "state_territory": StateTerritoryViewSet().perform_search,
-            "recipient_duns": RecipientDunsViewSet().perform_search,
         }
         business_logic_func = business_logic_lookup.get(validated_payload["category"])
         if business_logic_func:
             response = business_logic_func(validated_payload, original_filters)
-=======
-        if validated_payload["category"] == "awarding_agency":
-            response = AwardingAgencyViewSet().perform_search(validated_payload, original_filters)
-        elif validated_payload["category"] == "awarding_subagency":
-            response = AwardingSubagencyViewSet().perform_search(validated_payload, original_filters)
-        elif validated_payload["category"] == "cfda":
-            response = CfdaViewSet().perform_search(validated_payload, original_filters)
-        elif validated_payload["category"] == "county":
-            response = CountyViewSet().perform_search(validated_payload, original_filters)
-        elif validated_payload["category"] == "funding_agency":
-            response = FundingAgencyViewSet().perform_search(validated_payload, original_filters)
-        elif validated_payload["category"] == "funding_subagency":
-            response = FundingSubagencyViewSet().perform_search(validated_payload, original_filters)
-        elif validated_payload["category"] == "naics":
-            response = NAICSViewSet().perform_search(validated_payload, original_filters)
-        elif validated_payload["category"] == "psc":
-            response = PSCViewSet().perform_search(validated_payload, original_filters)
-        elif validated_payload["category"] == "recipient_duns":
-            response = RecipientDunsViewSet().perform_search(validated_payload, original_filters)
->>>>>>> 49d324ad
         else:
             response = BusinessLogic(validated_payload, original_filters).results()
 
@@ -217,8 +177,6 @@
         # filter the transactions by category
         if self.category in ("recipient_parent_duns",):
             results = self.parent_recipient()
-        elif self.category in ("psc", "naics"):
-            results = self.industry_and_other_codes()
         elif self.category in ("federal_account"):
             results = self.federal_account()
 
@@ -244,69 +202,6 @@
         # filters = {'parent_recipient_unique_id__isnull': False}
         # values = ['recipient_name', 'parent_recipient_unique_id']
 
-<<<<<<< HEAD
-    def industry_and_other_codes(self) -> list:
-        if self.category == "psc":
-            if self.subawards:
-                # N/A for subawards
-                self.raise_not_implemented()
-            filters = {"product_or_service_code__isnull": False}
-            values = ["product_or_service_code"]
-        elif self.category == "naics":
-            if self.subawards:
-                # TODO: get subaward NAICS from Broker
-                self.raise_not_implemented()
-            filters = {"naics_code__isnull": False}
-            values = ["naics_code", "naics_description"]
-
-        self.queryset = self.common_db_query(filters, values)
-=======
-    def location(self) -> list:
-        filters = {}
-        values = {}
-        if self.category == "district":
-            filters = {"pop_congressional_code__isnull": False}
-            values = ["pop_country_code", "pop_state_code", "pop_congressional_code", "pop_state_code"]
-        elif self.category == "country":
-            filters = {"pop_country_code__isnull": False}
-            values = ["pop_country_code"]
-        elif self.category == "state_territory":
-            filters = {"pop_state_code__isnull": False}
-            values = ["pop_country_code", "pop_state_code"]
-
-        self.queryset = self.common_db_query(filters, values)
-
->>>>>>> 49d324ad
-        # DB hit here
-        query_results = list(self.queryset[self.lower_limit : self.upper_limit])
-
-        results = alias_response(ALIAS_DICT[self.category], query_results)
-        for row in results:
-<<<<<<< HEAD
-            if self.category == "psc":
-                row["id"] = None
-                row["name"] = fetch_psc_description_by_code(row["code"])
-            elif self.category == "naics":
-                row["id"] = None
-                row["name"] = fetch_naics_description_from_code(row["code"], row["name"])
-=======
-            row["id"] = None
-            if self.category == "district":
-                cd_code = row["code"]
-                if cd_code == "90":  # 90 = multiple districts
-                    cd_code = "MULTIPLE DISTRICTS"
-
-                row["name"] = "{}-{}".format(row["pop_state_code"], cd_code)
-                del row["pop_state_code"]
-                del row["pop_country_code"]
-            if self.category == "country":
-                row["name"] = fetch_country_name_from_code(row["code"])
-            if self.category == "state_territory":
-                row["name"] = fetch_state_name_from_code(row["code"])
-                del row["pop_country_code"]
->>>>>>> 49d324ad
-        return results
-
     def federal_account(self) -> list:
         # Awards -> FinancialAccountsByAwards -> TreasuryAppropriationAccount -> FederalAccount
         filters = {"federal_account_id__isnull": False}
