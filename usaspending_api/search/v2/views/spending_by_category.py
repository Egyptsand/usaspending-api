--- conflicted
+++ resolved
@@ -38,11 +38,8 @@
 )
 from usaspending_api.search.v2.views.spending_by_category_views.spending_by_industry_codes import (
     CfdaViewSet,
-<<<<<<< HEAD
     PSCViewSet,
-=======
     NAICSViewSet,
->>>>>>> 86253982
 )
 from usaspending_api.search.v2.views.spending_by_category_views.spending_by_locations import CountyViewSet
 
@@ -124,13 +121,10 @@
             response = FundingAgencyViewSet().perform_search(validated_payload, original_filters)
         elif validated_payload["category"] == "funding_subagency":
             response = FundingSubagencyViewSet().perform_search(validated_payload, original_filters)
-<<<<<<< HEAD
+        elif validated_payload["category"] == "naics":
+            response = NAICSViewSet().perform_search(validated_payload, original_filters)
         elif validated_payload["category"] == "psc":
             response = PSCViewSet().perform_search(validated_payload, original_filters)
-=======
-        elif validated_payload["category"] == "naics":
-            response = NAICSViewSet().perform_search(validated_payload, original_filters)
->>>>>>> 86253982
         else:
             response = BusinessLogic(validated_payload, original_filters).results()
 
