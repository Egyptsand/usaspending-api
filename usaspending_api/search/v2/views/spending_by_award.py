import copy

from sys import maxsize
from django.conf import settings
from django.db.models import F
from rest_framework.response import Response
from rest_framework.views import APIView
from elasticsearch_dsl import Search

import logging
from usaspending_api.awards.models import Award
from usaspending_api.awards.v2.filters.filter_helpers import add_date_range_comparison_types
from usaspending_api.awards.v2.filters.matview_filters import matview_search_filter_determine_award_matview_model
from usaspending_api.awards.v2.filters.sub_award import subaward_filter
from usaspending_api.awards.v2.lookups.lookups import (
    assistance_type_mapping,
    contract_subaward_mapping,
    contract_type_mapping,
    grant_subaward_mapping,
    idv_type_mapping,
    loan_type_mapping,
    non_loan_assistance_type_mapping,
    procurement_type_mapping,
)
from usaspending_api.awards.v2.lookups.matview_lookups import (
    award_contracts_mapping,
    award_idv_mapping,
    loan_award_mapping,
    non_loan_assistance_award_mapping,
)
from usaspending_api.awards.v2.lookups.elasticsearch_lookups import (
    contracts_mapping,
    idv_mapping,
    loan_mapping,
    non_loan_assist_mapping,
)
from usaspending_api.recipient.v2.lookups import SPECIAL_CASES


from usaspending_api.common.api_versioning import api_transformations, API_TRANSFORM_FUNCTIONS
from usaspending_api.common.cache_decorator import cache_response
from usaspending_api.common.elasticsearch.client import es_client_query
from usaspending_api.common.experimental_api_flags import is_experimental_elasticsearch_api
from usaspending_api.common.helpers.api_helper import raise_if_award_types_not_valid_subset, raise_if_sort_key_not_valid
<<<<<<< HEAD
from usaspending_api.common.helpers.sql_helpers import execute_sql_to_ordered_dictionary
from usaspending_api.common.query_with_filters import QueryWithFilters
=======
from usaspending_api.common.helpers.generic_helper import get_time_period_message
>>>>>>> 220a0c04
from usaspending_api.common.validator.award_filter import AWARD_FILTER
from usaspending_api.common.validator.pagination import PAGINATION
from usaspending_api.common.validator.tinyshield import TinyShield
from usaspending_api.common.recipient_lookups import annotate_recipient_id, annotate_prime_award_recipient_id

logger = logging.getLogger("console")

GLOBAL_MAP = {
    "award": {
        "minimum_db_fields": {"award_id", "piid", "fain", "uri", "type"},
        "api_to_db_mapping_list": [
            award_contracts_mapping,
            award_idv_mapping,
            loan_award_mapping,
            non_loan_assistance_award_mapping,
        ],
        "award_semaphore": "type",
        "award_id_fields": ["piid", "fain", "uri"],
        "internal_id_fields": {"internal_id": "award_id"},
        "generated_award_field": ("generated_internal_id", "internal_id"),
        "type_code_to_field_map": {
            **{award_type: award_contracts_mapping for award_type in contract_type_mapping},
            **{award_type: award_idv_mapping for award_type in idv_type_mapping},
            **{award_type: loan_award_mapping for award_type in loan_type_mapping},
            **{award_type: non_loan_assistance_award_mapping for award_type in non_loan_assistance_type_mapping},
        },
        "elasticsearch_type_code_to_field_map": {
            **{award_type: contracts_mapping for award_type in contract_type_mapping},
            **{award_type: idv_mapping for award_type in idv_type_mapping},
            **{award_type: loan_mapping for award_type in loan_type_mapping},
            **{award_type: non_loan_assist_mapping for award_type in non_loan_assistance_type_mapping},
        },
        "annotations": {"_recipient_id": annotate_recipient_id},
        "filter_queryset_func": matview_search_filter_determine_award_matview_model,
    },
    "subaward": {
        "minimum_db_fields": {"subaward_number", "piid", "fain", "award_type", "award_id"},
        "api_to_db_mapping_list": [contract_subaward_mapping, grant_subaward_mapping],
        "award_semaphore": "award_type",
        "award_id_fields": ["award__piid", "award__fain"],
        "internal_id_fields": {"internal_id": "subaward_number", "prime_award_internal_id": "award_id"},
        "generated_award_field": ("prime_award_generated_internal_id", "prime_award_internal_id"),
        "type_code_to_field_map": {"procurement": contract_subaward_mapping, "grant": grant_subaward_mapping},
        "annotations": {"_prime_award_recipient_id": annotate_prime_award_recipient_id},
        "filter_queryset_func": subaward_filter,
    },
}


@api_transformations(api_version=settings.API_VERSION, function_list=API_TRANSFORM_FUNCTIONS)
class SpendingByAwardVisualizationViewSet(APIView):
    """
    This route takes award filters and fields, and returns the fields of the filtered awards.
    """

    endpoint_doc = "usaspending_api/api_contracts/contracts/v2/search/spending_by_award.md"

    @cache_response()
    def post(self, request):
        """Return all awards matching the provided filters and limits"""
        json_request = self.validate_request_data(request.data)
        self.is_subaward = json_request["subawards"]
        self.constants = GLOBAL_MAP["subaward"] if self.is_subaward else GLOBAL_MAP["award"]
        self.filters = add_date_range_comparison_types(
            json_request.get("filters"), self.is_subaward, gte_date_type="action_date", lte_date_type="date_signed"
        )
        self.fields = json_request["fields"]
        self.pagination = {
            "limit": json_request["limit"],
            "lower_bound": (json_request["page"] - 1) * json_request["limit"],
            "page": json_request["page"],
            "sort_key": json_request.get("sort") or self.fields[0],
            "sort_order": json_request["order"],
            "upper_bound": json_request["page"] * json_request["limit"] + 1,
        }
        self.elasticsearch = is_experimental_elasticsearch_api(request)
        self.last_id = json_request.get("last_id")
        self.last_value = json_request.get("last_value")

        if self.if_no_intersection():  # Like an exception, but API response is a HTTP 200 with a JSON payload
            return Response(self.populate_response(results=[], has_next=False))
        raise_if_award_types_not_valid_subset(self.filters["award_type_codes"], self.is_subaward)
        raise_if_sort_key_not_valid(self.pagination["sort_key"], self.fields, self.is_subaward)

        if self.elasticsearch and not self.is_subaward:
            logger.info("Using experimental Elasticsearch functionality for 'spending_by_award'")
            results = self.query_elasticsearch()
            return Response(self.construct_es_reponse(results))

        return Response(self.create_response(self.construct_queryset()))

    @staticmethod
    def validate_request_data(request_data):
        models = [
            {"name": "fields", "key": "fields", "type": "array", "array_type": "text", "text_type": "search", "min": 1},
            {"name": "subawards", "key": "subawards", "type": "boolean", "default": False},
            {
                "name": "object_class",
                "key": "filter|object_class",
                "type": "array",
                "array_type": "text",
                "text_type": "search",
            },
            {
                "name": "program_activity",
                "key": "filter|program_activity",
                "type": "array",
                "array_type": "integer",
                "array_max": maxsize,
            },
            {
                "name": "last_id",
                "key": "last_id",
                "type": "text",
                "text_type": "search",
                "required": False,
                "allow_nulls": True
            },
            {
                "name": "last_value",
                "key": "last_value",
                "type": "float",
                "required": False,
                "allow_nulls": True
            }
        ]
        models.extend(copy.deepcopy(AWARD_FILTER))
        models.extend(copy.deepcopy(PAGINATION))
        for m in models:
            if m["name"] in ("award_type_codes", "fields"):
                m["optional"] = False

        return TinyShield(models).block(request_data)

    def if_no_intersection(self):
        # "Special case" behavior: there will never be results when the website provides this value
        return "no intersection" in self.filters["award_type_codes"]

    def construct_queryset(self):
        sort_by_fields = self.get_sort_by_fields()
        database_fields = self.get_database_fields()
        base_queryset = self.constants["filter_queryset_func"](self.filters)
        queryset = self.annotate_queryset(base_queryset)
        queryset = self.custom_queryset_order_by(queryset, sort_by_fields, self.pagination["sort_order"])
        return queryset.values(*list(database_fields))[self.pagination["lower_bound"] : self.pagination["upper_bound"]]

    def create_response(self, queryset):
        results = []
        for record in queryset[: self.pagination["limit"]]:
            row = {k: record[v] for k, v in self.constants["internal_id_fields"].items()}

            for field in self.fields:
                row[field] = record.get(
                    self.constants["type_code_to_field_map"][record[self.constants["award_semaphore"]]].get(field)
                )

            if "Award ID" in self.fields:
                for id_type in self.constants["award_id_fields"]:
                    if record[id_type]:
                        row["Award ID"] = record[id_type]
                        break
            results.append(row)

        results = self.add_award_generated_id_field(results)

        return self.populate_response(results=results, has_next=len(queryset) > self.pagination["limit"])

    def add_award_generated_id_field(self, records):
        """Obtain the generated_unique_award_id and add to response"""
        dest, source = self.constants["generated_award_field"]
        internal_ids = [record[source] for record in records]
        award_ids = Award.objects.filter(id__in=internal_ids).values_list("id", "generated_unique_award_id")
        award_ids = {internal_id: guai for internal_id, guai in award_ids}
        for record in records:
            record[dest] = award_ids.get(record[source])  # defensive, in case there is a discrepancy
        return records

    def get_sort_by_fields(self):
        if self.pagination["sort_key"] == "Award ID":
            sort_by_fields = self.constants["award_id_fields"]
        elif self.is_subaward:
            if set(self.filters["award_type_codes"]) <= set(procurement_type_mapping):
                sort_by_fields = [contract_subaward_mapping[self.pagination["sort_key"]]]
            elif set(self.filters["award_type_codes"]) <= set(assistance_type_mapping):
                sort_by_fields = [grant_subaward_mapping[self.pagination["sort_key"]]]
        else:
            if set(self.filters["award_type_codes"]) <= set(contract_type_mapping):
                sort_by_fields = [award_contracts_mapping[self.pagination["sort_key"]]]
            elif set(self.filters["award_type_codes"]) <= set(loan_type_mapping):
                sort_by_fields = [loan_award_mapping[self.pagination["sort_key"]]]
            elif set(self.filters["award_type_codes"]) <= set(idv_type_mapping):
                sort_by_fields = [award_idv_mapping[self.pagination["sort_key"]]]
            elif set(self.filters["award_type_codes"]) <= set(non_loan_assistance_type_mapping):
                sort_by_fields = [non_loan_assistance_award_mapping[self.pagination["sort_key"]]]

        return sort_by_fields

    def get_database_fields(self):
        values = copy.copy(self.constants["minimum_db_fields"])
        for field in self.fields:
            for mapping in self.constants["api_to_db_mapping_list"]:
                if mapping.get(field):
                    values.add(mapping.get(field))
        return values

    def annotate_queryset(self, queryset):
        for field, function in self.constants["annotations"].items():
            queryset = function(field, queryset)
        return queryset

    def custom_queryset_order_by(self, queryset, sort_field_names, order):
        """ Explicitly set NULLS LAST in the ordering to encourage the usage of the indexes."""
        if order == "desc":
            order_by_list = [F(field).desc(nulls_last=True) for field in sort_field_names]
        else:
            order_by_list = [F(field).asc(nulls_last=True) for field in sort_field_names]

        return queryset.order_by(*order_by_list)

    def populate_response(self, results: list, has_next: bool, last_id: str = None, last_value: str = None) -> dict:
        return {
            "limit": self.pagination["limit"],
            "results": results,
            "page_metadata": {"page": self.pagination["page"], "hasNext": has_next},
<<<<<<< HEAD
            "last_id": last_id,
            "last_value": last_value
        }

    def query_elasticsearch(self) -> list:
        filter_query = QueryWithFilters.generate_elasticsearch_query(self.filters)
        sort_field = self.get_sort_by_fields()
        sorts = [{field: self.pagination["sort_order"]} for field in sort_field]
        if self.last_id:
            sorts.append({"generated_unique_award_id.keyword":"desc"})
        search = (
            Search(index=f"{settings.ES_AWARDS_QUERY_ALIAS_PREFIX}*")
            .filter(filter_query)
            .sort(*sorts).extra(search_after=[self.last_value, self.last_id])[0: self.pagination["limit"]]
        ) if self.last_value and self.last_id else (
            Search(index=f"{settings.ES_AWARDS_QUERY_ALIAS_PREFIX}*")
            .filter(filter_query)
            .sort(*sorts)[
                ((self.pagination["page"] - 1) * self.pagination["limit"]) : (
                    ((self.pagination["page"] - 1) * self.pagination["limit"]) + self.pagination["limit"]
                )
            ]
        )
        response = es_client_query(search=search)

        return response

    def construct_es_reponse(self, response) -> dict:
        results = []
        for res in response:
            hit = res.to_dict()
            row = {k: hit[v] for k, v in self.constants["internal_id_fields"].items()}

            for field in self.fields:
                row[field] = hit.get(
                    self.constants["elasticsearch_type_code_to_field_map"][hit[self.constants["award_semaphore"]]].get(
                        field
                    )
                )

            row["internal_id"] = int(row["internal_id"])
            if row.get("Loan Value"):
                row["Loan Value"] = float(row["Loan Value"])
            if row.get("Subsidy Cost"):
                row["Subsidy Cost"] = float(row["Subsidy Cost"])
            if row.get("Award Amount"):
                row["Award Amount"] = float(row["Award Amount"])
            row["generated_internal_id"] = hit["generated_unique_award_id"]
            row["recipient_id"] = hit.get("recipient_unique_id")
            row["parent_recipient_unique_id"] = hit.get("parent_recipient_unique_id")

            if "Award ID" in self.fields:
                row["Award ID"] = hit["display_award_id"]
            row = self.append_recipient_hash_level(row)
            row.pop("parent_recipient_unique_id")
            results.append(row)
        # print(response.hits.total)
        return self.populate_response(
            results=results,
            has_next=response.hits.total - (self.pagination["page"] - 1) * self.pagination["limit"]
            > self.pagination["limit"],
            last_id=response[len(response) - 1].to_dict().get("generated_unique_award_id"),
            last_value=response[len(response) - 1].to_dict().get("total_loan_value") if set(self.filters["award_type_codes"]) <= set(loan_type_mapping) else response[len(response) - 1].to_dict().get("total_obligation")
        )

    def append_recipient_hash_level(self, result) -> dict:

        id = result.get("recipient_id")
        parent_id = result.get("parent_recipient_unique_id")
        if id:
            sql = """(
                    select
                        rp.recipient_hash || '-' ||  rp.recipient_level as hash
                    from
                        recipient_profile rp
                        inner join recipient_lookup rl on rl.recipient_hash = rp.recipient_hash
                    where
                        rl.duns = {recipient_id} and
                        rp.recipient_level = case
                            when {parent_recipient_unique_id} is null then 'R'
                            else 'C'
                        end and
                    rp.recipient_name not in {special_cases}
            )"""

            special_cases = ["'" + case + "'" for case in SPECIAL_CASES]
            SQL = sql.format(
                recipient_id="'" + id + "'",
                parent_recipient_unique_id=parent_id if parent_id else "null",
                special_cases="(" + ", ".join(special_cases) + ")")
            row = execute_sql_to_ordered_dictionary(SQL)
            if len(row) > 0:
                result["recipient_id"] = row[0].get("hash")
            else:
                result["recipient_id"] = None
        return result
=======
            "messages": [get_time_period_message()],
        }
>>>>>>> 220a0c04
<|MERGE_RESOLUTION|>--- conflicted
+++ resolved
@@ -42,12 +42,9 @@
 from usaspending_api.common.elasticsearch.client import es_client_query
 from usaspending_api.common.experimental_api_flags import is_experimental_elasticsearch_api
 from usaspending_api.common.helpers.api_helper import raise_if_award_types_not_valid_subset, raise_if_sort_key_not_valid
-<<<<<<< HEAD
 from usaspending_api.common.helpers.sql_helpers import execute_sql_to_ordered_dictionary
 from usaspending_api.common.query_with_filters import QueryWithFilters
-=======
 from usaspending_api.common.helpers.generic_helper import get_time_period_message
->>>>>>> 220a0c04
 from usaspending_api.common.validator.award_filter import AWARD_FILTER
 from usaspending_api.common.validator.pagination import PAGINATION
 from usaspending_api.common.validator.tinyshield import TinyShield
@@ -272,9 +269,9 @@
             "limit": self.pagination["limit"],
             "results": results,
             "page_metadata": {"page": self.pagination["page"], "hasNext": has_next},
-<<<<<<< HEAD
             "last_id": last_id,
             "last_value": last_value
+            "messages": [get_time_period_message()],
         }
 
     def query_elasticsearch(self) -> list:
@@ -368,8 +365,4 @@
                 result["recipient_id"] = row[0].get("hash")
             else:
                 result["recipient_id"] = None
-        return result
-=======
-            "messages": [get_time_period_message()],
-        }
->>>>>>> 220a0c04
+        return result