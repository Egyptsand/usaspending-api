import copy
import logging
from calendar import monthrange
from collections import OrderedDict
from datetime import datetime, timezone

from django.conf import settings
from django.db.models import Sum
from elasticsearch_dsl import A, Search
from elasticsearch_dsl.response import AggResponse
from rest_framework.request import Request
from rest_framework.response import Response
from rest_framework.views import APIView

from usaspending_api.awards.v2.filters.sub_award import subaward_filter
from usaspending_api.awards.v2.filters.view_selector import spending_over_time
from usaspending_api.common.api_versioning import api_transformations, API_TRANSFORM_FUNCTIONS
from usaspending_api.common.cache_decorator import cache_response
from usaspending_api.common.elasticsearch.client import es_client_query
from usaspending_api.common.exceptions import InvalidParameterException
from usaspending_api.common.experimental_api_flags import is_experimental_elasticsearch_api
from usaspending_api.common.helpers.orm_helpers import FiscalMonth, FiscalQuarter, FiscalYear
from usaspending_api.common.helpers.generic_helper import (
    bolster_missing_time_periods,
    generate_fiscal_year,
<<<<<<< HEAD
    get_time_period_message,
)
=======
    min_and_max_from_date_ranges,
    generate_fiscal_date_range,
    generate_fiscal_month,
)
from usaspending_api.common.query_with_filters import QueryWithFilters
>>>>>>> 9b4a2b23
from usaspending_api.common.validator.award_filter import AWARD_FILTER
from usaspending_api.common.validator.pagination import PAGINATION
from usaspending_api.common.validator.tinyshield import TinyShield

logger = logging.getLogger("console")

API_VERSION = settings.API_VERSION
GROUPING_LOOKUP = {
    "quarter": "quarter",
    "q": "quarter",
    "fiscal_year": "fiscal_year",
    "fy": "fiscal_year",
    "month": "month",
    "m": "month",
}


@api_transformations(api_version=API_VERSION, function_list=API_TRANSFORM_FUNCTIONS)
class SpendingOverTimeVisualizationViewSet(APIView):
    """
    This route takes award filters, and returns spending by time. The amount of time is denoted by the "group" value.
    """

    endpoint_doc = "usaspending_api/api_contracts/contracts/v2/search/spending_over_time.md"

    @staticmethod
    def validate_request_data(json_data: dict) -> dict:
        models = [
            {"name": "subawards", "key": "subawards", "type": "boolean", "default": False},
            {
                "name": "group",
                "key": "group",
                "type": "enum",
                "enum_values": list(GROUPING_LOOKUP.keys()),
                "default": "fy",
                "optional": False,  # allow to be optional in the future
            },
        ]
        models.extend(copy.deepcopy(AWARD_FILTER))
        models.extend(copy.deepcopy(PAGINATION))
        validated_data = TinyShield(models).block(json_data)

        if validated_data.get("filters", None) is None:
            raise InvalidParameterException("Missing request parameters: filters")

        return validated_data

    def database_data_layer(self) -> tuple:
        if self.subawards:
            queryset = subaward_filter(self.filters)
            obligation_column = "amount"
        else:
            queryset = spending_over_time(self.filters)
            obligation_column = "generated_pragmatic_obligation"

        values = ["fy"]
        if self.group == "month":
            queryset = queryset.annotate(month=FiscalMonth("action_date"), fy=FiscalYear("action_date"))
            values.append("month")

        elif self.group == "quarter":
            queryset = queryset.annotate(quarter=FiscalQuarter("action_date"), fy=FiscalYear("action_date"))
            values.append("quarter")

        elif self.group == "fiscal_year":
            queryset = queryset.annotate(fy=FiscalYear("action_date"))

        queryset = (
            queryset.values(*values)
            .annotate(aggregated_amount=Sum(obligation_column))
            .order_by(*["{}".format(value) for value in values])
        )

        return queryset, values

    def apply_elasticsearch_aggregations(self, search: Search) -> None:
        """
        Takes in an instance of the elasticsearch-dsl.Search object and applies the necessary
        aggregations in a specific order to get expected results.
        """
        interval = "year" if self.group == "fiscal_year" else self.group

        # The individual aggregations that are needed; with two different sum aggregations to handle issues with
        # summing together floats.
        group_by_time_period_agg = A(
            "date_histogram", field="fiscal_action_date", interval=interval, format="yyyy-MM-dd"
        )
        sum_as_cents_agg = A("sum", field="generated_pragmatic_obligation", script={"source": "_value * 100"})
        sum_as_dollars_agg = A(
            "bucket_script", buckets_path={"sum_as_cents": "sum_as_cents"}, script="params.sum_as_cents / 100"
        )

        # Putting the aggregations together; in order for the aggregations to the correct structure they
        # unfortunately need to be one after the other. This allows for nested aggregations as opposed to sibling.
        search.aggs.bucket("group_by_time_period", group_by_time_period_agg).metric(
            "sum_as_cents", sum_as_cents_agg
        ).pipeline("sum_as_dollars", sum_as_dollars_agg)

    def parse_elasticsearch_bucket(self, bucket: dict) -> dict:
        """
        Takes a dictionary representing one of the Elasticsearch buckets returned from the aggregation
        and returns a dictionary representation used in the API response.

        It should be noted that `key_as_string` is the name given by `date_histogram` to represent the key
        for each bucket which is a date as a string.
        """
        key_as_date = datetime.strptime(bucket["key_as_string"], "%Y-%m-%d")
        time_period = {"fiscal_year": str(key_as_date.year)}

        if self.group == "quarter":
            quarter = (key_as_date.month - 1) // 3 + 1
            time_period["quarter"] = str(quarter)
        elif self.group == "month":
            time_period["month"] = str(key_as_date.month)

        aggregated_amount = bucket.get("sum_as_dollars", {"value": 0})["value"]
        return {"aggregated_amount": aggregated_amount, "time_period": time_period}

    def build_elasticsearch_result(self, agg_response: AggResponse, time_periods: list) -> list:
        results = []
        min_date, max_date = min_and_max_from_date_ranges(time_periods)
        fiscal_date_range = generate_fiscal_date_range(min_date, max_date, self.group)
        date_buckets = agg_response.group_by_time_period.buckets
        parsed_bucket = None

        for fiscal_date in fiscal_date_range:
            if date_buckets and parsed_bucket is None:
                parsed_bucket = self.parse_elasticsearch_bucket(date_buckets.pop(0))

            time_period = {"fiscal_year": str(fiscal_date["fiscal_year"])}
            if self.group == "quarter":
                time_period["quarter"] = str(fiscal_date["fiscal_quarter"])
            elif self.group == "month":
                time_period["month"] = str(fiscal_date["fiscal_month"])

            if parsed_bucket is not None and time_period == parsed_bucket["time_period"]:
                results.append(parsed_bucket)
                parsed_bucket = None
            else:
                results.append({"aggregated_amount": 0, "time_period": time_period})

        return results

    def query_elasticsearch(self, time_periods: list) -> list:
        filter_query = QueryWithFilters.generate_elasticsearch_query(self.filters)
        search = Search(index=f"{settings.ES_TRANSACTIONS_QUERY_ALIAS_PREFIX}*").filter(filter_query)
        self.apply_elasticsearch_aggregations(search)
        response = es_client_query(search=search)
        return self.build_elasticsearch_result(response.aggs, time_periods)

    @cache_response()
    def post(self, request: Request) -> Response:
        json_request = self.validate_request_data(request.data)
        self.group = GROUPING_LOOKUP[json_request["group"]]
        self.subawards = json_request["subawards"]
        self.filters = json_request["filters"]
        self.elasticsearch = is_experimental_elasticsearch_api(request)

        # time_period is optional so we're setting a default window from API_SEARCH_MIN_DATE to end of the current FY.
        # Otherwise, users will see blank results for years
        current_fy = generate_fiscal_year(datetime.now(timezone.utc))
        if self.group == "fiscal_year":
            end_date = "{}-09-30".format(current_fy)
        else:
            current_fiscal_month = generate_fiscal_month(datetime.now(timezone.utc))
            days_in_month = monthrange(current_fy, current_fiscal_month)[1]
            end_date = f"{current_fy}-{current_fiscal_month}-{days_in_month}"

        default_time_period = {"start_date": settings.API_SEARCH_MIN_DATE, "end_date": end_date}
        time_periods = self.filters.get("time_period", [default_time_period])

<<<<<<< HEAD
        results = bolster_missing_time_periods(
            filter_time_periods=time_periods,
            queryset=db_results,
            date_range_type=values[-1],
            columns={"aggregated_amount": "aggregated_amount"},
        )
        response = {"group": self.groupings[self.group], "results": results, "messages": [get_time_period_message()]}
        return Response(response)
=======
        if self.elasticsearch and not self.subawards:
            logger.info("Using experimental Elasticsearch functionality for 'spending_over_time'")
            results = self.query_elasticsearch(time_periods)
        else:
            db_results, values = self.database_data_layer()
            results = bolster_missing_time_periods(
                filter_time_periods=time_periods,
                queryset=db_results,
                date_range_type=values[-1],
                columns={"aggregated_amount": "aggregated_amount"},
            )

        return Response(OrderedDict([("group", self.group), ("results", results)]))
>>>>>>> 9b4a2b23
<|MERGE_RESOLUTION|>--- conflicted
+++ resolved
@@ -1,5 +1,6 @@
 import copy
 import logging
+
 from calendar import monthrange
 from collections import OrderedDict
 from datetime import datetime, timezone
@@ -22,17 +23,13 @@
 from usaspending_api.common.helpers.orm_helpers import FiscalMonth, FiscalQuarter, FiscalYear
 from usaspending_api.common.helpers.generic_helper import (
     bolster_missing_time_periods,
-    generate_fiscal_year,
-<<<<<<< HEAD
-    get_time_period_message,
-)
-=======
-    min_and_max_from_date_ranges,
     generate_fiscal_date_range,
     generate_fiscal_month,
+    generate_fiscal_year,
+    get_time_period_message,
+    min_and_max_from_date_ranges,
 )
 from usaspending_api.common.query_with_filters import QueryWithFilters
->>>>>>> 9b4a2b23
 from usaspending_api.common.validator.award_filter import AWARD_FILTER
 from usaspending_api.common.validator.pagination import PAGINATION
 from usaspending_api.common.validator.tinyshield import TinyShield
@@ -204,16 +201,6 @@
         default_time_period = {"start_date": settings.API_SEARCH_MIN_DATE, "end_date": end_date}
         time_periods = self.filters.get("time_period", [default_time_period])
 
-<<<<<<< HEAD
-        results = bolster_missing_time_periods(
-            filter_time_periods=time_periods,
-            queryset=db_results,
-            date_range_type=values[-1],
-            columns={"aggregated_amount": "aggregated_amount"},
-        )
-        response = {"group": self.groupings[self.group], "results": results, "messages": [get_time_period_message()]}
-        return Response(response)
-=======
         if self.elasticsearch and not self.subawards:
             logger.info("Using experimental Elasticsearch functionality for 'spending_over_time'")
             results = self.query_elasticsearch(time_periods)
@@ -226,5 +213,6 @@
                 columns={"aggregated_amount": "aggregated_amount"},
             )
 
-        return Response(OrderedDict([("group", self.group), ("results", results)]))
->>>>>>> 9b4a2b23
+        return Response(
+            OrderedDict([("group", self.group), ("results", results), ("messages", [get_time_period_message()])])
+        )