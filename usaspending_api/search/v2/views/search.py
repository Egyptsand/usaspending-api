--- conflicted
+++ resolved
@@ -5,14 +5,9 @@
 from rest_framework.views import APIView
 from rest_framework_extensions.cache.decorators import cache_response
 
-<<<<<<< HEAD
-from django.db.models import Sum, Count, F
-from django.db.models.functions import ExtractMonth
-=======
 from django.db.models import Sum, Count, Q, F
 from django.db.models.functions import ExtractMonth, Cast
 from django.db.models import FloatField
->>>>>>> 1282aa3c
 
 from collections import OrderedDict
 from functools import total_ordering
