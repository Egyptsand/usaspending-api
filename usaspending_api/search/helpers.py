from django.db.models import Q
from usaspending_api.accounts.helpers import TAS_COMPONENT_TO_FIELD_MAPPING
<<<<<<< HEAD
from usaspending_api.accounts.models import TASAutocompleteMatview
=======
from usaspending_api.accounts.models import TASAutocompleteMatview, TASSearchMatview
from usaspending_api.common.helpers.orm_helpers import generate_where_clause
>>>>>>> 240a591f


def build_tas_codes_filter(queryset, model, tas_filters):
    """
    We're using full text indexes to find TAS.  To query these, we will need
    to grab all of the valid TAS for the provided filter, construct a full text
    query string, then perform a full text search.
    """

<<<<<<< HEAD
    # Build the query to grab all valid TASes for the provided filters.
=======
    # Build a queryset filter that contains all of the TAS request filters.
>>>>>>> 240a591f
    where = Q()
    for tas_filter in tas_filters:
        where |= Q(**{TAS_COMPONENT_TO_FIELD_MAPPING[k]: v for k, v in tas_filter.items()})

    if where:

        # Build a full text OR query (any one of the TASes can match).  This is
        # done by concatenating the TASes together using pipes.
        tas_query = "|".join(TASAutocompleteMatview.objects.filter(where).values_list("tas_rendering_label", flat=True))
<<<<<<< HEAD

        # Perform a full text query.  To do this, we will simply cast the query
        # to tsquery.  Doing this performs no pre-processing on the query string.
        # If we were to run it through one of the full text query functions (for
        # example to_tsquery) much pre-processing will occur including removing
        # punctuation which is a problem for TASes.
=======
        tas_queryset = TASSearchMatview.objects.extra(
            where=['"{}"."tas_ts_vector" @@ %s::tsquery'.format(TASSearchMatview._meta.db_table)],
            params=[tas_query]
        )

        # Now that we've built the actual queryset filter, let's turn it into SQL
        # that we can provide to the queryset.extra method.  We do this by converting
        # the queryset to raw SQL and nabbing the where clause.
        where_sql, where_params = generate_where_clause(tas_queryset)
>>>>>>> 240a591f
        return queryset.extra(
            where=['"{}"."tas_ts_vector" @@ %s::tsquery'.format(model._meta.db_table)],
            params=[tas_query]
        )

    return queryset<|MERGE_RESOLUTION|>--- conflicted
+++ resolved
@@ -1,11 +1,7 @@
 from django.db.models import Q
 from usaspending_api.accounts.helpers import TAS_COMPONENT_TO_FIELD_MAPPING
-<<<<<<< HEAD
-from usaspending_api.accounts.models import TASAutocompleteMatview
-=======
 from usaspending_api.accounts.models import TASAutocompleteMatview, TASSearchMatview
 from usaspending_api.common.helpers.orm_helpers import generate_where_clause
->>>>>>> 240a591f
 
 
 def build_tas_codes_filter(queryset, model, tas_filters):
@@ -15,11 +11,7 @@
     query string, then perform a full text search.
     """
 
-<<<<<<< HEAD
-    # Build the query to grab all valid TASes for the provided filters.
-=======
     # Build a queryset filter that contains all of the TAS request filters.
->>>>>>> 240a591f
     where = Q()
     for tas_filter in tas_filters:
         where |= Q(**{TAS_COMPONENT_TO_FIELD_MAPPING[k]: v for k, v in tas_filter.items()})
@@ -29,14 +21,6 @@
         # Build a full text OR query (any one of the TASes can match).  This is
         # done by concatenating the TASes together using pipes.
         tas_query = "|".join(TASAutocompleteMatview.objects.filter(where).values_list("tas_rendering_label", flat=True))
-<<<<<<< HEAD
-
-        # Perform a full text query.  To do this, we will simply cast the query
-        # to tsquery.  Doing this performs no pre-processing on the query string.
-        # If we were to run it through one of the full text query functions (for
-        # example to_tsquery) much pre-processing will occur including removing
-        # punctuation which is a problem for TASes.
-=======
         tas_queryset = TASSearchMatview.objects.extra(
             where=['"{}"."tas_ts_vector" @@ %s::tsquery'.format(TASSearchMatview._meta.db_table)],
             params=[tas_query]
@@ -46,7 +30,7 @@
         # that we can provide to the queryset.extra method.  We do this by converting
         # the queryset to raw SQL and nabbing the where clause.
         where_sql, where_params = generate_where_clause(tas_queryset)
->>>>>>> 240a591f
+
         return queryset.extra(
             where=['"{}"."tas_ts_vector" @@ %s::tsquery'.format(model._meta.db_table)],
             params=[tas_query]
