--- conflicted
+++ resolved
@@ -2,38 +2,12 @@
 from usaspending_api.awards.models import FinancialAccountsByAwards
 from usaspending_api.common.mixins import FilterQuerysetMixin
 from usaspending_api.common.views import CachedDetailViewSet
-<<<<<<< HEAD
-from usaspending_api.common.api_versioning import deprecated
-from django.utils.decorators import method_decorator
-
-
-@method_decorator(deprecated, name="list")
-@method_decorator(deprecated, name="retrieve")
-=======
-from usaspending_api.common.serializers import AggregateSerializer
 from usaspending_api.common.api_versioning import removed
 from django.utils.decorators import method_decorator
 
 
 @method_decorator(removed, name="list")
-class FinancialAccountsByAwardAggregateViewSet(FilterQuerysetMixin, AggregateQuerysetMixin, CachedDetailViewSet):
-    """
-    Return aggregated FinancialAccountsByAward information.
-    """
-
-    serializer_class = AggregateSerializer
-
-    def get_queryset(self):
-        queryset = FinancialAccountsByAwards.objects.all()
-        queryset = self.filter_records(self.request, queryset=queryset)
-        queryset = self.aggregate(self.request, queryset=queryset)
-        queryset = self.order_records(self.request, queryset=queryset)
-        return queryset
-
-
-@method_decorator(removed, name="list")
 @method_decorator(removed, name="retrieve")
->>>>>>> 85e291ad
 class FinancialAccountsByAwardListViewSet(FilterQuerysetMixin, CachedDetailViewSet):
     """
     Handles requests for financial account data grouped by award.
