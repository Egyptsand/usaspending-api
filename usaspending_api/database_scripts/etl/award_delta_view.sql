DROP VIEW IF EXISTS award_delta_view;
CREATE VIEW award_delta_view AS
SELECT
  vw_award_search.award_id,
  a.generated_unique_award_id,
    CASE
    WHEN vw_award_search.type IN ('02', '03', '04', '05', '06', '10', '07', '08', '09', '11') AND vw_award_search.fain IS NOT NULL THEN vw_award_search.fain
    WHEN vw_award_search.piid IS NOT NULL THEN vw_award_search.piid  -- contracts. Did it this way to easily handle IDV contracts
    ELSE vw_award_search.uri
  END AS display_award_id,

  vw_award_search.category,
  vw_award_search.type,
  vw_award_search.type_description,
  vw_award_search.piid,
  vw_award_search.fain,
  vw_award_search.uri,
  vw_award_search.total_obligation,
  vw_award_search.description,
  vw_award_search.award_amount,
  vw_award_search.total_subsidy_cost,
  vw_award_search.total_loan_value,
  a.update_date,

  vw_award_search.recipient_name,
  vw_award_search.recipient_unique_id,
  recipient_lookup.recipient_hash,
  vw_award_search.parent_recipient_unique_id,
  vw_award_search.business_categories,

  vw_award_search.action_date,
  vw_award_search.fiscal_year,
  vw_award_search.last_modified_date,
  vw_award_search.period_of_performance_start_date,
  vw_award_search.period_of_performance_current_end_date,
  vw_award_search.date_signed,
  vw_award_search.ordering_period_end_date,

  vw_award_search.original_loan_subsidy_cost,
  vw_award_search.face_value_loan_guarantee,

  vw_award_search.awarding_agency_id,
  vw_award_search.funding_agency_id,
  vw_award_search.awarding_toptier_agency_name,
  vw_award_search.funding_toptier_agency_name,
  vw_award_search.awarding_subtier_agency_name,
  vw_award_search.funding_subtier_agency_name,
  vw_award_search.awarding_toptier_agency_code,
  vw_award_search.funding_toptier_agency_code,
  vw_award_search.awarding_subtier_agency_code,
  vw_award_search.funding_subtier_agency_code,

  vw_award_search.recipient_location_country_code,
  vw_award_search.recipient_location_country_name,
  vw_award_search.recipient_location_state_code,
  vw_award_search.recipient_location_county_code,
  vw_award_search.recipient_location_county_name,
  vw_award_search.recipient_location_congressional_code,
  vw_award_search.recipient_location_zip5,
  vw_award_search.recipient_location_city_name,

  vw_award_search.pop_country_code,
  vw_award_search.pop_country_name,
  vw_award_search.pop_state_code,
  vw_award_search.pop_county_code,
  vw_award_search.pop_county_name,
  vw_award_search.pop_zip5,
  vw_award_search.pop_congressional_code,
  vw_award_search.pop_city_name,
  vw_award_search.pop_city_code,

  vw_award_search.cfda_number,
  vw_award_search.sai_number,
  vw_award_search.type_of_contract_pricing,
  vw_award_search.extent_competed,
  vw_award_search.type_set_aside,

  vw_award_search.product_or_service_code,
  vw_award_search.product_or_service_description,
  vw_award_search.naics_code,
  vw_award_search.naics_description,

  CASE
    WHEN
        vw_award_search.recipient_location_state_code IS NOT NULL
        AND vw_award_search.recipient_location_county_code IS NOT NULL
      THEN CONCAT(
        '{"country_code":"', vw_award_search.recipient_location_country_code,
        '","state_code":"', vw_award_search.recipient_location_state_code,
        '","state_fips":"', RL_STATE_LOOKUP.fips,
        '","county_code":"', vw_award_search.recipient_location_county_code,
        '","county_name":"', vw_award_search.recipient_location_county_name,
        '","population":"', RL_COUNTY_POPULATION.latest_population, '"}'
      )
    ELSE NULL
  END AS recipient_location_county_agg_key,
  CASE
    WHEN
        vw_award_search.recipient_location_state_code IS NOT NULL
        AND vw_award_search.recipient_location_congressional_code IS NOT NULL
      THEN CONCAT(
        '{"country_code":"', vw_award_search.recipient_location_country_code,
        '","state_code":"', vw_award_search.recipient_location_state_code,
        '","state_fips":"', RL_STATE_LOOKUP.fips,
        '","congressional_code":"', vw_award_search.recipient_location_congressional_code,
        '","population":"', RL_DISTRICT_POPULATION.latest_population, '"}'
      )
    ELSE NULL
  END AS recipient_location_congressional_agg_key,
  CASE
    WHEN vw_award_search.recipient_location_state_code IS NOT NULL
      THEN CONCAT(
        '{"country_code":"', vw_award_search.recipient_location_country_code,
        '","state_code":"', vw_award_search.recipient_location_state_code,
        '","state_name":"', RL_STATE_LOOKUP.name,
        '","population":"', RL_STATE_POPULATION.latest_population, '"}'
      )
    ELSE NULL
  END AS recipient_location_state_agg_key,

  TREASURY_ACCT.tas_paths,
  TREASURY_ACCT.tas_components,
  DEFC.disaster_emergency_fund_codes as disaster_emergency_fund_codes,
  DEFC.gross_outlay_amount_by_award_cpe as total_covid_outlay,
  DEFC.transaction_obligated_amount as total_covid_obligation
FROM vw_award_search
INNER JOIN awards a ON (a.id = vw_award_search.award_id)
LEFT JOIN (
  SELECT
    recipient_hash,
    legal_business_name AS recipient_name,
    duns
  FROM
    recipient_lookup AS rlv
) recipient_lookup ON (recipient_lookup.duns = vw_award_search.recipient_unique_id AND vw_award_search.recipient_unique_id IS NOT NULL)
LEFT JOIN (
  SELECT   code, name, fips, MAX(id)
  FROM     state_data
  GROUP BY code, name, fips
) RL_STATE_LOOKUP ON (RL_STATE_LOOKUP.code = vw_award_search.recipient_location_state_code)
LEFT JOIN ref_population_county RL_STATE_POPULATION ON (RL_STATE_POPULATION.state_code = RL_STATE_LOOKUP.fips AND RL_STATE_POPULATION.county_number = '000')
LEFT JOIN ref_population_county RL_COUNTY_POPULATION ON (RL_COUNTY_POPULATION.state_code = RL_STATE_LOOKUP.fips AND RL_COUNTY_POPULATION.county_number = vw_award_search.recipient_location_county_code)
LEFT JOIN ref_population_cong_district RL_DISTRICT_POPULATION ON (RL_DISTRICT_POPULATION.state_code = RL_STATE_LOOKUP.fips AND RL_DISTRICT_POPULATION.congressional_district = vw_award_search.recipient_location_congressional_code)
LEFT JOIN (
    SELECT
        faba.award_id,
        ARRAY_AGG(DISTINCT disaster_emergency_fund_code) AS disaster_emergency_fund_codes,
        COALESCE(sum(CASE WHEN latest_closed_period_per_fy.is_quarter IS NOT NULL THEN faba.gross_outlay_amount_by_award_cpe END), 0) AS gross_outlay_amount_by_award_cpe,
        COALESCE(sum(faba.transaction_obligated_amount), 0) AS transaction_obligated_amount
    FROM
        financial_accounts_by_awards faba
    INNER JOIN disaster_emergency_fund_code defc
        ON defc.code = faba.disaster_emergency_fund_code
        AND defc.group_name = 'covid_19'
    INNER JOIN submission_attributes sa
        ON faba.submission_id = sa.submission_id
        AND sa.reporting_period_start >= '2020-04-01'
    LEFT JOIN (
        SELECT   submission_fiscal_year, is_quarter, max(submission_fiscal_month) AS submission_fiscal_month
        FROM     dabs_submission_window_schedule
        WHERE    submission_reveal_date < now() AND period_start_date >= '2020-04-01'
        GROUP BY submission_fiscal_year, is_quarter
    ) AS latest_closed_period_per_fy
        ON latest_closed_period_per_fy.submission_fiscal_year = sa.reporting_fiscal_year
        AND latest_closed_period_per_fy.submission_fiscal_month = sa.reporting_fiscal_period
        AND latest_closed_period_per_fy.is_quarter = sa.quarter_format_flag
    WHERE faba.award_id IS NOT NULL
GROUP BY
    faba.award_id
HAVING
    COALESCE(sum(CASE WHEN latest_closed_period_per_fy.is_quarter IS NOT NULL THEN faba.gross_outlay_amount_by_award_cpe END), 0) != 0
    OR COALESCE(sum(faba.transaction_obligated_amount), 0) != 0
) DEFC ON (DEFC.award_id = vw_award_search.award_id)
LEFT JOIN (
  SELECT
    faba.award_id,
    ARRAY_AGG(
      DISTINCT CONCAT(
        'agency=', agency.toptier_code,
        'faaid=', fa.agency_identifier,
        'famain=', fa.main_account_code,
        'aid=', taa.agency_id,
        'main=', taa.main_account_code,
        'ata=', taa.allocation_transfer_agency_id,
        'sub=', taa.sub_account_code,
        'bpoa=', taa.beginning_period_of_availability,
        'epoa=', taa.ending_period_of_availability,
        'a=', taa.availability_type_code
       )
     ) tas_paths,
     ARRAY_AGG(
      DISTINCT CONCAT(
        'aid=', taa.agency_id,
        'main=', taa.main_account_code,
        'ata=', taa.allocation_transfer_agency_id,
        'sub=', taa.sub_account_code,
        'bpoa=', taa.beginning_period_of_availability,
        'epoa=', taa.ending_period_of_availability,
        'a=', taa.availability_type_code
       )
     ) tas_components
<<<<<<< HEAD
  FROM
    treasury_appropriation_account taa
  INNER JOIN financial_accounts_by_awards faba ON (taa.treasury_account_identifier = faba.treasury_account_id)
  INNER JOIN federal_account fa ON (taa.federal_account_id = fa.id)
  INNER JOIN toptier_agency agency ON (fa.parent_toptier_agency_id = agency.toptier_agency_id)
  WHERE
    faba.award_id IS NOT NULL
  GROUP BY
    faba.award_id
) TREASURY_ACCT ON (TREASURY_ACCT.award_id = vw_award_search.award_id);
=======
 FROM
   treasury_appropriation_account taa
   INNER JOIN financial_accounts_by_awards faba ON (taa.treasury_account_identifier = faba.treasury_account_id)
   INNER JOIN federal_account fa ON (taa.federal_account_id = fa.id)
   INNER JOIN toptier_agency agency ON (fa.parent_toptier_agency_id = agency.toptier_agency_id)
 WHERE
   faba.award_id IS NOT NULL
 GROUP BY
   faba.award_id
) TREASURY_ACCT ON (TREASURY_ACCT.award_id = vw_award_search.award_id)
;
>>>>>>> 4f1fc137
<|MERGE_RESOLUTION|>--- conflicted
+++ resolved
@@ -199,7 +199,6 @@
         'a=', taa.availability_type_code
        )
      ) tas_components
-<<<<<<< HEAD
   FROM
     treasury_appropriation_account taa
   INNER JOIN financial_accounts_by_awards faba ON (taa.treasury_account_identifier = faba.treasury_account_id)
@@ -209,17 +208,5 @@
     faba.award_id IS NOT NULL
   GROUP BY
     faba.award_id
-) TREASURY_ACCT ON (TREASURY_ACCT.award_id = vw_award_search.award_id);
-=======
- FROM
-   treasury_appropriation_account taa
-   INNER JOIN financial_accounts_by_awards faba ON (taa.treasury_account_identifier = faba.treasury_account_id)
-   INNER JOIN federal_account fa ON (taa.federal_account_id = fa.id)
-   INNER JOIN toptier_agency agency ON (fa.parent_toptier_agency_id = agency.toptier_agency_id)
- WHERE
-   faba.award_id IS NOT NULL
- GROUP BY
-   faba.award_id
 ) TREASURY_ACCT ON (TREASURY_ACCT.award_id = vw_award_search.award_id)
-;
->>>>>>> 4f1fc137
+;