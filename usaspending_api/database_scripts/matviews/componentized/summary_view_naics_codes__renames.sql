--- conflicted
+++ resolved
@@ -3,29 +3,18 @@
 --    The SQL definition is stored in a json file     --
 --    Look in matview_generator for the code.         --
 --                                                    --
---  DO NOT DIRECTLY EDIT THIS FILE!!!                 --
+--         !!DO NOT DIRECTLY EDIT THIS FILE!!         --
 --------------------------------------------------------
 ALTER MATERIALIZED VIEW IF EXISTS summary_view_naics_codes RENAME TO summary_view_naics_codes_old;
-<<<<<<< HEAD
-ALTER INDEX IF EXISTS idx_bf26125d$68a__action_date RENAME TO idx_bf26125d$68a__action_date_old;
-ALTER INDEX IF EXISTS idx_bf26125d$68a__type RENAME TO idx_bf26125d$68a__type_old;
-ALTER INDEX IF EXISTS idx_bf26125d$68a__naics RENAME TO idx_bf26125d$68a__naics_old;
-ALTER INDEX IF EXISTS idx_bf26125d$68a__pulled_from RENAME TO idx_bf26125d$68a__pulled_from_old;
+ALTER INDEX IF EXISTS idx_cb0c2fed$096_unique_pk RENAME TO idx_cb0c2fed$096_unique_pk_old;
+ALTER INDEX IF EXISTS idx_cb0c2fed$096_action_date RENAME TO idx_cb0c2fed$096_action_date_old;
+ALTER INDEX IF EXISTS idx_cb0c2fed$096_type RENAME TO idx_cb0c2fed$096_type_old;
+ALTER INDEX IF EXISTS idx_cb0c2fed$096_naics RENAME TO idx_cb0c2fed$096_naics_old;
+ALTER INDEX IF EXISTS idx_cb0c2fed$096_pulled_from RENAME TO idx_cb0c2fed$096_pulled_from_old;
 
 ALTER MATERIALIZED VIEW summary_view_naics_codes_temp RENAME TO summary_view_naics_codes;
-ALTER INDEX idx_bf26125d$68a__action_date_temp RENAME TO idx_bf26125d$68a__action_date;
-ALTER INDEX idx_bf26125d$68a__type_temp RENAME TO idx_bf26125d$68a__type;
-ALTER INDEX idx_bf26125d$68a__naics_temp RENAME TO idx_bf26125d$68a__naics;
-ALTER INDEX idx_bf26125d$68a__pulled_from_temp RENAME TO idx_bf26125d$68a__pulled_from;
-=======
-ALTER INDEX IF EXISTS idx_af8ca7ca$50d_unique_pk RENAME TO idx_af8ca7ca$50d_unique_pk_old;
-ALTER INDEX IF EXISTS idx_af8ca7ca$50d_action_date RENAME TO idx_af8ca7ca$50d_action_date_old;
-ALTER INDEX IF EXISTS idx_af8ca7ca$50d_type RENAME TO idx_af8ca7ca$50d_type_old;
-ALTER INDEX IF EXISTS idx_af8ca7ca$50d_naics RENAME TO idx_af8ca7ca$50d_naics_old;
-
-ALTER MATERIALIZED VIEW summary_view_naics_codes_temp RENAME TO summary_view_naics_codes;
-ALTER INDEX idx_af8ca7ca$50d_unique_pk_temp RENAME TO idx_af8ca7ca$50d_unique_pk;
-ALTER INDEX idx_af8ca7ca$50d_action_date_temp RENAME TO idx_af8ca7ca$50d_action_date;
-ALTER INDEX idx_af8ca7ca$50d_type_temp RENAME TO idx_af8ca7ca$50d_type;
-ALTER INDEX idx_af8ca7ca$50d_naics_temp RENAME TO idx_af8ca7ca$50d_naics;
->>>>>>> c2817a5a
+ALTER INDEX idx_cb0c2fed$096_unique_pk_temp RENAME TO idx_cb0c2fed$096_unique_pk;
+ALTER INDEX idx_cb0c2fed$096_action_date_temp RENAME TO idx_cb0c2fed$096_action_date;
+ALTER INDEX idx_cb0c2fed$096_type_temp RENAME TO idx_cb0c2fed$096_type;
+ALTER INDEX idx_cb0c2fed$096_naics_temp RENAME TO idx_cb0c2fed$096_naics;
+ALTER INDEX idx_cb0c2fed$096_pulled_from_temp RENAME TO idx_cb0c2fed$096_pulled_from;