--- conflicted
+++ resolved
@@ -1,18 +1,14 @@
-from django.db.models import F, Sum, Value, CharField, Case, When, Count
+from decimal import Decimal
+from django.db.models import F, Sum, Value, CharField, Q, Case, When
+from usaspending_api.references.constants import DOD_ARMED_FORCES_CGAC, DOD_CGAC
 from usaspending_api.references.models import Agency
-from usaspending_api.references.constants import DOD_ARMED_FORCES_CGAC, DOD_CGAC
 
 
 class Explorer(object):
     def __init__(self, alt_set, queryset):
         # Moving agency mapping outside function to reduce response time
-<<<<<<< HEAD
-        agency_queryet = Agency.objects.filter(toptier_flag=True).values("id", "toptier_agency__cgac_code")
-        self.agency_ids = {agency["toptier_agency__cgac_code"]: agency["id"] for agency in agency_queryet}
-=======
         agency_queryet = Agency.objects.filter(toptier_flag=True).values("id", "toptier_agency__toptier_code")
         self.agency_ids = {agency["toptier_agency__toptier_code"]: agency["id"] for agency in agency_queryet}
->>>>>>> f7a92025
 
         self.alt_set = alt_set
         self.queryset = queryset
@@ -100,13 +96,9 @@
 
     def recipient(self):
         # Recipients Queryset
-<<<<<<< HEAD
-        return (
-            self.alt_set.filter(award__recipient__isnull=False)
-=======
+
         alt_set = (
             self.alt_set.filter(~Q(transaction_obligated_amount=Decimal("NaN")), award__recipient__isnull=False)
->>>>>>> f7a92025
             .annotate(
                 id=F("award__recipient__recipient_name"),
                 type=Value("recipient", output_field=CharField()),
@@ -114,17 +106,11 @@
                 code=F("award__recipient__recipient_name"),
             )
             .values("id", "type", "name", "code", "amount")
-<<<<<<< HEAD
-            .annotate(total=Sum("transaction_obligated_amount"), counts=Count("*"))
-            .order_by("-total")
-        )
-=======
             .annotate(total=Sum("transaction_obligated_amount"))
             .order_by("-total")
         )
 
         return alt_set
->>>>>>> f7a92025
 
     def agency(self):
         # Funding Top Tier Agencies Querysets
@@ -134,28 +120,17 @@
                 type=Value("agency", output_field=CharField()),
                 name=Case(
                     When(
-<<<<<<< HEAD
-                        treasury_account__funding_toptier_agency__cgac_code__in=DOD_ARMED_FORCES_CGAC,
-=======
                         treasury_account__funding_toptier_agency__toptier_code__in=DOD_ARMED_FORCES_CGAC,
->>>>>>> f7a92025
                         then=Value("Department of Defense"),
                     ),
                     default=F("treasury_account__funding_toptier_agency__name"),
                 ),
                 code=Case(
                     When(
-<<<<<<< HEAD
-                        treasury_account__funding_toptier_agency__cgac_code__in=DOD_ARMED_FORCES_CGAC,
-                        then=Value(DOD_CGAC),
-                    ),
-                    default=F("treasury_account__funding_toptier_agency__cgac_code"),
-=======
                         treasury_account__funding_toptier_agency__toptier_code__in=DOD_ARMED_FORCES_CGAC,
                         then=Value(DOD_CGAC),
                     ),
                     default=F("treasury_account__funding_toptier_agency__toptier_code"),
->>>>>>> f7a92025
                 ),
             )
             .values("type", "name", "code")
@@ -184,17 +159,12 @@
     def award(self):
         # Awards Queryset
         alt_set = (
-<<<<<<< HEAD
-            self.alt_set.annotate(id=F("award__id"), type=Value("award", output_field=CharField()))
-            .values("id", "type", "piid", "fain", "uri", "amount")
-=======
             self.alt_set.annotate(
                 id=F("award__id"),
                 generated_unique_award_id=F("award__generated_unique_award_id"),
                 type=Value("award", output_field=CharField()),
             )
             .values("id", "generated_unique_award_id", "type", "piid", "fain", "uri", "amount")
->>>>>>> f7a92025
             .annotate(total=Sum("transaction_obligated_amount"))
             .order_by("-total")
         )
