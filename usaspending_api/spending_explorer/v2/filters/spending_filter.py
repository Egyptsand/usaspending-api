import logging

from django.db.models import Q

from usaspending_api.references.models import Agency
from usaspending_api.common.exceptions import InvalidParameterException
from usaspending_api.references.constants import DOD_ARMED_FORCES_CGAC, DOD_CGAC

logger = logging.getLogger(__name__)


def spending_filter(alt_set, queryset, filters, _type):
<<<<<<< HEAD
    dod_agency = str(Agency.objects.filter(toptier_agency__cgac_code=DOD_CGAC).values_list("id", flat=True).first())

=======
    dod_agency = str(Agency.objects.filter(toptier_agency__toptier_code=DOD_CGAC).values_list("id", flat=True).first())
>>>>>>> f7a92025
    for key, value in filters.items():
        # check for valid key
        if value is None:
            raise InvalidParameterException("Invalid filter: " + key + " has null as its value.")

        key_list = [
            "budget_function",
            "budget_subfunction",
            "federal_account",
            "program_activity",
            "object_class",
            "recipient",
            "award",
            "award_category",
            "agency",
            "agency_type",
            "fy",
            "quarter",
        ]

        if key not in key_list:
            raise InvalidParameterException(
                key + " filter does not exist. "
                "Valid Filters: budget_function, budget_subfunction, federal_account,"
                "program_activity, object_class, recipient, award, award_category,"
                "agency, agency_type, fy, quarter."
            )

        # Check _type to filter on correct set (alt_set or queryset)
        alt_set_keys = ["recipient", "award", "award_category", "agency_type"]
        if _type in alt_set_keys:
            # Apply filters
            # budget_function
            if key == "budget_function":
<<<<<<< HEAD
                alt_set = alt_set.filter(Q(treasury_account__budget_function_code=value))

            # budget_subfunction
            elif key == "budget_subfunction":
                alt_set = alt_set.filter(Q(treasury_account__budget_subfunction_code=value))

            # federal_account
            elif key == "federal_account":
                alt_set = alt_set.filter(Q(treasury_account__federal_account=value))

            # program_activity
            elif key == "program_activity":
                alt_set = alt_set.filter(Q(program_activity=value))

            # object_class
            elif key == "object_class":
                alt_set = alt_set.filter(Q(object_class__major_object_class=value))

            # recipient
            elif key == "recipient":
                alt_set = alt_set.filter(Q(award__recipient__recipient_name=value))

            # award, award_category
            elif key == "award" or key == "award_category":
                alt_set = alt_set.filter(Q(award__id=value))
=======
                and_alt_set = alt_set.filter(treasury_account__budget_function_code=value)
                alt_set &= and_alt_set

            # budget_subfunction
            elif key == "budget_subfunction":
                and_alt_set = alt_set.filter(treasury_account__budget_subfunction_code=value)
                alt_set &= and_alt_set

            # federal_account
            elif key == "federal_account":
                and_alt_set = alt_set.filter(treasury_account__federal_account=value)
                alt_set &= and_alt_set

            # program_activity
            elif key == "program_activity":
                and_alt_set = alt_set.filter(program_activity=value)
                alt_set &= and_alt_set

            # object_class
            elif key == "object_class":
                or_alt_set = alt_set.filter(object_class__major_object_class=value)
                alt_set &= or_alt_set

            # recipient
            elif key == "recipient":
                and_alt_set = alt_set.filter(award__recipient__recipient_name=value)
                alt_set &= and_alt_set

            # award, award_category
            elif key == "award" or key == "award_category":
                and_alt_set = alt_set.filter(award__id=value)
                alt_set &= and_alt_set
>>>>>>> f7a92025

            # agency
            elif key == "agency":
                # TODO: Will need to incorporate "agency_type" here to filter based on toptier or subtier.
                # Currently default to filtering on toptier
                if value == dod_agency:
                    dod_agencies = Agency.objects.filter(
<<<<<<< HEAD
                        toptier_flag=True, toptier_agency__cgac_code__in=DOD_ARMED_FORCES_CGAC
=======
                        toptier_flag=True, toptier_agency__toptier_code__in=DOD_ARMED_FORCES_CGAC
>>>>>>> f7a92025
                    ).values_list("toptier_agency", flat=True)

                    and_alt_set = Q(treasury_account__funding_toptier_agency__in=dod_agencies)
                else:
                    agency = Agency.objects.filter(toptier_flag=True, id=value).first()
                    if agency is None:
                        raise InvalidParameterException("Agency ID provided does not correspond to a toptier agency")

                    and_alt_set = Q(treasury_account__funding_toptier_agency=agency.toptier_agency)

                alt_set = alt_set.filter(and_alt_set)

        # All other _type
        else:
            # budget_function
            if key == "budget_function":
<<<<<<< HEAD
                queryset = queryset.filter(Q(treasury_account__budget_function_code=value))

            # budget_subfunction
            elif key == "budget_subfunction":
                queryset = queryset.filter(Q(treasury_account__budget_subfunction_code=value))

            # federal_account
            elif key == "federal_account":
                queryset = queryset.filter(Q(treasury_account__federal_account=value))

            # program_activity
            elif key == "program_activity":
                queryset = queryset.filter(Q(program_activity=value))

            # object_class
            elif key == "object_class":
                queryset = queryset.filter(Q(object_class__major_object_class=value))

            # recipient
            elif key == "recipient":
                queryset = queryset.filter(
                    Q(
                        treasury_account__in=alt_set.filter(award__recipient__recipient_name=value).values_list(
                            "treasury_account_id", flat=True
                        )
                    )
                )

            # award, award_category
            elif key == "award" or key == "award_category":
                queryset = queryset.filter(
                    Q(
                        treasury_account__in=alt_set.filter(award__id=value).values_list(
                            "treasury_account_id", flat=True
                        )
                    )
                )
=======
                and_queryset = queryset.filter(treasury_account__budget_function_code=value)
                queryset &= and_queryset

            # budget_subfunction
            elif key == "budget_subfunction":
                and_queryset = queryset.filter(treasury_account__budget_subfunction_code=value)
                queryset &= and_queryset

            # federal_account
            elif key == "federal_account":
                and_queryset = queryset.filter(treasury_account__federal_account=value)
                queryset &= and_queryset

            # program_activity
            elif key == "program_activity":
                and_queryset = queryset.filter(program_activity=value)
                queryset &= and_queryset

            # object_class
            elif key == "object_class":
                and_queryset = queryset.filter(object_class__major_object_class=value)
                queryset &= and_queryset

            # recipient
            elif key == "recipient":
                and_queryset = queryset.filter(
                    treasury_account__in=alt_set.filter(award__recipient__recipient_name=value).values_list(
                        "treasury_account_id", flat=True
                    )
                )
                queryset &= and_queryset

            # award, award_category
            elif key == "award" or key == "award_category":
                and_queryset = queryset.filter(
                    treasury_account__in=alt_set.filter(award__id=value).values_list("treasury_account_id", flat=True)
                )
                queryset &= and_queryset
>>>>>>> f7a92025

            # agency
            elif key == "agency":
                # TODO: Will need to incorporate "agency_type" here to filter based on toptier or subtier.

                # Currently default to filtering on toptier

                if value == dod_agency:
                    dod_agencies = Agency.objects.filter(
<<<<<<< HEAD
                        toptier_flag=True, toptier_agency__cgac_code__in=DOD_ARMED_FORCES_CGAC
=======
                        toptier_flag=True, toptier_agency__toptier_code__in=DOD_ARMED_FORCES_CGAC
>>>>>>> f7a92025
                    ).values_list("toptier_agency", flat=True)

                    and_queryset = Q(treasury_account__funding_toptier_agency__in=dod_agencies)
                else:
                    agency = Agency.objects.filter(toptier_flag=True, id=value).first()
                    if agency is None:
                        raise InvalidParameterException("Agency ID provided does not correspond to a toptier agency")

                    and_queryset = Q(treasury_account__funding_toptier_agency=agency.toptier_agency)
                queryset = queryset.filter(and_queryset)

    return alt_set, queryset<|MERGE_RESOLUTION|>--- conflicted
+++ resolved
@@ -10,12 +10,7 @@
 
 
 def spending_filter(alt_set, queryset, filters, _type):
-<<<<<<< HEAD
-    dod_agency = str(Agency.objects.filter(toptier_agency__cgac_code=DOD_CGAC).values_list("id", flat=True).first())
-
-=======
     dod_agency = str(Agency.objects.filter(toptier_agency__toptier_code=DOD_CGAC).values_list("id", flat=True).first())
->>>>>>> f7a92025
     for key, value in filters.items():
         # check for valid key
         if value is None:
@@ -50,66 +45,31 @@
             # Apply filters
             # budget_function
             if key == "budget_function":
-<<<<<<< HEAD
-                alt_set = alt_set.filter(Q(treasury_account__budget_function_code=value))
+                alt_set = alt_set.filter(treasury_account__budget_function_code=value)
 
             # budget_subfunction
             elif key == "budget_subfunction":
-                alt_set = alt_set.filter(Q(treasury_account__budget_subfunction_code=value))
+                alt_set = alt_set.filter(treasury_account__budget_subfunction_code=value)
 
             # federal_account
             elif key == "federal_account":
-                alt_set = alt_set.filter(Q(treasury_account__federal_account=value))
+                alt_set = alt_set.filter(treasury_account__federal_account=value)
 
             # program_activity
             elif key == "program_activity":
-                alt_set = alt_set.filter(Q(program_activity=value))
+                alt_set = alt_set.filter(program_activity=value)
 
             # object_class
             elif key == "object_class":
-                alt_set = alt_set.filter(Q(object_class__major_object_class=value))
+                alt_set = alt_set.filter(object_class__major_object_class=value)
 
             # recipient
             elif key == "recipient":
-                alt_set = alt_set.filter(Q(award__recipient__recipient_name=value))
+                alt_set = alt_set.filter(award__recipient__recipient_name=value)
 
             # award, award_category
             elif key == "award" or key == "award_category":
-                alt_set = alt_set.filter(Q(award__id=value))
-=======
-                and_alt_set = alt_set.filter(treasury_account__budget_function_code=value)
-                alt_set &= and_alt_set
-
-            # budget_subfunction
-            elif key == "budget_subfunction":
-                and_alt_set = alt_set.filter(treasury_account__budget_subfunction_code=value)
-                alt_set &= and_alt_set
-
-            # federal_account
-            elif key == "federal_account":
-                and_alt_set = alt_set.filter(treasury_account__federal_account=value)
-                alt_set &= and_alt_set
-
-            # program_activity
-            elif key == "program_activity":
-                and_alt_set = alt_set.filter(program_activity=value)
-                alt_set &= and_alt_set
-
-            # object_class
-            elif key == "object_class":
-                or_alt_set = alt_set.filter(object_class__major_object_class=value)
-                alt_set &= or_alt_set
-
-            # recipient
-            elif key == "recipient":
-                and_alt_set = alt_set.filter(award__recipient__recipient_name=value)
-                alt_set &= and_alt_set
-
-            # award, award_category
-            elif key == "award" or key == "award_category":
-                and_alt_set = alt_set.filter(award__id=value)
-                alt_set &= and_alt_set
->>>>>>> f7a92025
+                alt_set = alt_set.filter(award__id=value)
 
             # agency
             elif key == "agency":
@@ -117,11 +77,7 @@
                 # Currently default to filtering on toptier
                 if value == dod_agency:
                     dod_agencies = Agency.objects.filter(
-<<<<<<< HEAD
-                        toptier_flag=True, toptier_agency__cgac_code__in=DOD_ARMED_FORCES_CGAC
-=======
                         toptier_flag=True, toptier_agency__toptier_code__in=DOD_ARMED_FORCES_CGAC
->>>>>>> f7a92025
                     ).values_list("toptier_agency", flat=True)
 
                     and_alt_set = Q(treasury_account__funding_toptier_agency__in=dod_agencies)
@@ -138,76 +94,31 @@
         else:
             # budget_function
             if key == "budget_function":
-<<<<<<< HEAD
-                queryset = queryset.filter(Q(treasury_account__budget_function_code=value))
+                queryset = queryset.filter(treasury_account__budget_function_code=value)
 
             # budget_subfunction
             elif key == "budget_subfunction":
-                queryset = queryset.filter(Q(treasury_account__budget_subfunction_code=value))
+                queryset = queryset.filter(treasury_account__budget_subfunction_code=value)
 
             # federal_account
             elif key == "federal_account":
-                queryset = queryset.filter(Q(treasury_account__federal_account=value))
+                queryset = queryset.filter(treasury_account__federal_account=value)
 
             # program_activity
             elif key == "program_activity":
-                queryset = queryset.filter(Q(program_activity=value))
+                queryset = queryset.filter(program_activity=value)
 
             # object_class
             elif key == "object_class":
-                queryset = queryset.filter(Q(object_class__major_object_class=value))
+                queryset = queryset.filter(object_class__major_object_class=value)
 
             # recipient
             elif key == "recipient":
                 queryset = queryset.filter(
-                    Q(
-                        treasury_account__in=alt_set.filter(award__recipient__recipient_name=value).values_list(
-                            "treasury_account_id", flat=True
-                        )
-                    )
-                )
-
-            # award, award_category
-            elif key == "award" or key == "award_category":
-                queryset = queryset.filter(
-                    Q(
-                        treasury_account__in=alt_set.filter(award__id=value).values_list(
-                            "treasury_account_id", flat=True
-                        )
-                    )
-                )
-=======
-                and_queryset = queryset.filter(treasury_account__budget_function_code=value)
-                queryset &= and_queryset
-
-            # budget_subfunction
-            elif key == "budget_subfunction":
-                and_queryset = queryset.filter(treasury_account__budget_subfunction_code=value)
-                queryset &= and_queryset
-
-            # federal_account
-            elif key == "federal_account":
-                and_queryset = queryset.filter(treasury_account__federal_account=value)
-                queryset &= and_queryset
-
-            # program_activity
-            elif key == "program_activity":
-                and_queryset = queryset.filter(program_activity=value)
-                queryset &= and_queryset
-
-            # object_class
-            elif key == "object_class":
-                and_queryset = queryset.filter(object_class__major_object_class=value)
-                queryset &= and_queryset
-
-            # recipient
-            elif key == "recipient":
-                and_queryset = queryset.filter(
                     treasury_account__in=alt_set.filter(award__recipient__recipient_name=value).values_list(
                         "treasury_account_id", flat=True
                     )
                 )
-                queryset &= and_queryset
 
             # award, award_category
             elif key == "award" or key == "award_category":
@@ -215,7 +126,6 @@
                     treasury_account__in=alt_set.filter(award__id=value).values_list("treasury_account_id", flat=True)
                 )
                 queryset &= and_queryset
->>>>>>> f7a92025
 
             # agency
             elif key == "agency":
@@ -225,11 +135,7 @@
 
                 if value == dod_agency:
                     dod_agencies = Agency.objects.filter(
-<<<<<<< HEAD
-                        toptier_flag=True, toptier_agency__cgac_code__in=DOD_ARMED_FORCES_CGAC
-=======
                         toptier_flag=True, toptier_agency__toptier_code__in=DOD_ARMED_FORCES_CGAC
->>>>>>> f7a92025
                     ).values_list("toptier_agency", flat=True)
 
                     and_queryset = Q(treasury_account__funding_toptier_agency__in=dod_agencies)
