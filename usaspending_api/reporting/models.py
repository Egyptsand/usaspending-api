from django.db import models


class ReportingAgencyTas(models.Model):
    """
    Model representing reporting data for appropriation and object class program activity values grouped by TAS and
    period
    """

    reporting_agency_tas_id = models.AutoField(primary_key=True)
    toptier_code = models.TextField()
    fiscal_year = models.IntegerField()
    fiscal_period = models.IntegerField()
    tas_rendering_label = models.TextField()
    appropriation_obligated_amount = models.DecimalField(max_digits=23, decimal_places=2)
    object_class_pa_obligated_amount = models.DecimalField(max_digits=23, decimal_places=2)
    diff_approp_ocpa_obligated_amounts = models.DecimalField(max_digits=23, decimal_places=2)

    class Meta:
        db_table = "reporting_agency_tas"
        indexes = [
            models.Index(fields=["fiscal_year", "fiscal_period", "toptier_code"], name="reporting_agency_tas_group_idx")
        ]

<<<<<<< HEAD
class ReportingAgencyMissingTas(models.Model):
    """
    Model representing missing reporting data for appropriation and object class program activity values grouped by TAS and
    period
    """

    reporting_agency_missing_tas_id = models.AutoField(primary_key=True)
    toptier_code = models.TextField()
    fiscal_year = models.IntegerField()
    fiscal_period = models.IntegerField()
    tas_rendering_label = models.TextField()
    obligated_amount = models.DecimalField(max_digits=23, decimal_places=2)

    class Meta:
        db_table = "reporting_agency_missing_tas"
        indexes = [
            models.Index(fields=["fiscal_year", "fiscal_period", "toptier_code"], name="rpt_agency_missing_tas_grp_idx")
=======

class ReportingAgencyOverview(models.Model):
    """
    Model representing reporting data for appropriation and object class program activity values grouped by TAS and
    period
    """

    reporting_agency_overview_id = models.AutoField(primary_key=True)
    toptier_code = models.TextField()
    fiscal_year = models.IntegerField()
    fiscal_period = models.IntegerField()
    total_dollars_obligated_gtas = models.DecimalField(max_digits=23, decimal_places=2)
    total_budgetary_resources = models.DecimalField(max_digits=23, decimal_places=2)
    total_diff_approp_ocpa_obligated_amounts = models.DecimalField(max_digits=23, decimal_places=2)

    class Meta:
        db_table = "reporting_agency_overview"
        indexes = [
            models.Index(fields=["fiscal_year", "fiscal_period", "toptier_code"], name="reporting_agency_ovr_group_idx")
>>>>>>> 21c19e2a
        ]<|MERGE_RESOLUTION|>--- conflicted
+++ resolved
@@ -22,7 +22,7 @@
             models.Index(fields=["fiscal_year", "fiscal_period", "toptier_code"], name="reporting_agency_tas_group_idx")
         ]
 
-<<<<<<< HEAD
+
 class ReportingAgencyMissingTas(models.Model):
     """
     Model representing missing reporting data for appropriation and object class program activity values grouped by TAS and
@@ -40,7 +40,8 @@
         db_table = "reporting_agency_missing_tas"
         indexes = [
             models.Index(fields=["fiscal_year", "fiscal_period", "toptier_code"], name="rpt_agency_missing_tas_grp_idx")
-=======
+        ]
+
 
 class ReportingAgencyOverview(models.Model):
     """
@@ -60,5 +61,4 @@
         db_table = "reporting_agency_overview"
         indexes = [
             models.Index(fields=["fiscal_year", "fiscal_period", "toptier_code"], name="reporting_agency_ovr_group_idx")
->>>>>>> 21c19e2a
         ]