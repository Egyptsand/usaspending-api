import datetime
from django.contrib.postgres.aggregates import StringAgg

from usaspending_api.common.helpers.orm_helpers import FiscalYear
from usaspending_api.awards.models import Award, FinancialAccountsByAwards
from usaspending_api.disaster.v2.views.disaster_base import filter_by_latest_closed_periods
from usaspending_api.settings import HOST
from django.db.models.functions import Concat, Cast
from django.db.models import (
    Func,
    F,
    Value,
    Subquery,
    OuterRef,
    TextField,
    DateField,
    ExpressionWrapper,
    Sum,
    DecimalField,
    Case,
    When,
)

AWARD_URL = f"{HOST}/#/award/" if "localhost" in HOST else f"https://{HOST}/#/award/"


def universal_transaction_matview_annotations():
    annotation_fields = {
        "action_date_fiscal_year": FiscalYear("action_date"),
        "treasury_accounts_funding_this_award": Subquery(
            Award.objects.filter(id=OuterRef("award_id"))
            .annotate(value=StringAgg("financial_set__treasury_account__tas_rendering_label", ";", distinct=True))
            .values("value"),
            output_field=TextField(),
        ),
        "federal_accounts_funding_this_award": Subquery(
            Award.objects.filter(id=OuterRef("award_id"))
            .annotate(
                value=StringAgg(
                    "financial_set__treasury_account__federal_account__federal_account_code", ";", distinct=True
                )
            )
            .values("value"),
            output_field=TextField(),
        ),
        "usaspending_permalink": Concat(
            Value(AWARD_URL), Func(F("transaction__award__generated_unique_award_id"), function="urlencode"), Value("/")
        ),
        "disaster_emergency_fund_codes_for_overall_award": Case(
            When(
                transaction__action_date__gte=datetime.date(2020, 4, 1),
                then=Subquery(
                    FinancialAccountsByAwards.objects.filter(
                        award_id=OuterRef("award_id"), disaster_emergency_fund__isnull=False
                    )
                    .annotate(
                        value=ExpressionWrapper(
                            Concat(
                                F("disaster_emergency_fund__code"),
                                Value(": "),
                                F("disaster_emergency_fund__public_law"),
                            ),
                            output_field=TextField(),
                        )
                    )
                    .values("award_id")
                    .annotate(total=StringAgg("value", ";", distinct=True))
                    .values("total"),
                    output_field=TextField(),
                ),
            )
        ),
        "outlayed_amount_funded_by_COVID-19_supplementals_for_overall_award": Case(
            When(
                transaction__action_date__gte=datetime.date(2020, 4, 1),
                then=Subquery(
                    FinancialAccountsByAwards.objects.filter(
                        filter_by_latest_closed_periods(),
                        award_id=OuterRef("award_id"),
                        disaster_emergency_fund__group_name="covid_19",
                    )
                    .values("award_id")
                    .annotate(sum=Sum("gross_outlay_amount_by_award_cpe"))
                    .values("sum"),
                    output_field=DecimalField(),
                ),
            ),
        ),
        "obligated_amount_funded_by_COVID-19_supplementals_for_overall_award": Case(
            When(
                transaction__action_date__gte=datetime.date(2020, 4, 1),
                then=Subquery(
                    FinancialAccountsByAwards.objects.filter(
                        award_id=OuterRef("award_id"), disaster_emergency_fund__group_name="covid_19"
                    )
                    .values("award_id")
                    .annotate(sum=Sum("transaction_obligated_amount"))
                    .values("sum"),
                    output_field=DecimalField(),
                ),
            ),
        ),
        "object_classes_funding_this_award": Subquery(
            FinancialAccountsByAwards.objects.filter(award_id=OuterRef("award_id"))
            .annotate(
                value=ExpressionWrapper(
                    Concat(F("object_class__object_class"), Value(": "), F("object_class__object_class_name")),
                    output_field=TextField(),
                )
            )
            .values("award_id")
            .annotate(total=StringAgg("value", ";", distinct=True))
            .values("total"),
            output_field=TextField(),
        ),
        "program_activities_funding_this_award": Subquery(
            FinancialAccountsByAwards.objects.filter(award_id=OuterRef("award_id"))
            .annotate(
                value=ExpressionWrapper(
                    Concat(
                        F("program_activity__program_activity_code"),
                        Value(": "),
                        F("program_activity__program_activity_name"),
                    ),
                    output_field=TextField(),
                )
            )
            .values("award_id")
            .annotate(total=StringAgg("value", ";", distinct=True))
            .values("total"),
            output_field=TextField(),
        ),
    }
    return annotation_fields


def universal_award_matview_annotations():
    annotation_fields = {
        "award_base_action_date_fiscal_year": FiscalYear("award__date_signed"),
        "treasury_accounts_funding_this_award": Subquery(
            Award.objects.filter(id=OuterRef("award_id"))
            .annotate(value=StringAgg("financial_set__treasury_account__tas_rendering_label", ";", distinct=True))
            .values("value"),
            output_field=TextField(),
        ),
        "federal_accounts_funding_this_award": Subquery(
            Award.objects.filter(id=OuterRef("award_id"))
            .annotate(
                value=StringAgg(
                    "financial_set__treasury_account__federal_account__federal_account_code", ";", distinct=True
                )
            )
            .values("value"),
            output_field=TextField(),
        ),
        "usaspending_permalink": Concat(
            Value(AWARD_URL), Func(F("award__generated_unique_award_id"), function="urlencode"), Value("/")
        ),
        "disaster_emergency_fund_codes": Subquery(
            FinancialAccountsByAwards.objects.filter(
                award_id=OuterRef("award_id"), disaster_emergency_fund__isnull=False
            )
            .annotate(
                value=ExpressionWrapper(
                    Concat(F("disaster_emergency_fund__code"), Value(": "), F("disaster_emergency_fund__public_law"),),
                    output_field=TextField(),
                )
            )
            .values("award_id")
            .annotate(total=StringAgg("value", ";", distinct=True))
            .values("total"),
            output_field=TextField(),
        ),
        "outlayed_amount_funded_by_COVID-19_supplementals": Subquery(
            FinancialAccountsByAwards.objects.filter(
                filter_by_latest_closed_periods(),
                award_id=OuterRef("award_id"),
                disaster_emergency_fund__group_name="covid_19",
            )
            .values("award_id")
            .annotate(sum=Sum("gross_outlay_amount_by_award_cpe"))
            .values("sum"),
            output_field=DecimalField(),
        ),
        "obligated_amount_funded_by_COVID-19_supplementals": Subquery(
            FinancialAccountsByAwards.objects.filter(
                award_id=OuterRef("award_id"), disaster_emergency_fund__group_name="covid_19"
            )
            .values("award_id")
            .annotate(sum=Sum("transaction_obligated_amount"))
            .values("sum"),
            output_field=DecimalField(),
        ),
        "object_classes_funding_this_award": Subquery(
            FinancialAccountsByAwards.objects.filter(award_id=OuterRef("award_id"))
            .annotate(
                value=ExpressionWrapper(
                    Concat(F("object_class__object_class"), Value(": "), F("object_class__object_class_name")),
                    output_field=TextField(),
                )
            )
            .values("award_id")
            .annotate(total=StringAgg("value", ";", distinct=True))
            .values("total"),
            output_field=TextField(),
        ),
        "program_activities_funding_this_award": Subquery(
            FinancialAccountsByAwards.objects.filter(award_id=OuterRef("award_id"))
            .annotate(
                value=ExpressionWrapper(
                    Concat(
                        F("program_activity__program_activity_code"),
                        Value(": "),
                        F("program_activity__program_activity_name"),
                    ),
                    output_field=TextField(),
                )
            )
            .values("award_id")
            .annotate(total=StringAgg("value", ";", distinct=True))
            .values("total"),
            output_field=TextField(),
        ),
        "award_latest_action_date_fiscal_year": FiscalYear(F("award__latest_transaction__action_date")),
    }
    return annotation_fields


def idv_order_annotations():
    annotation_fields = {
        "award_base_action_date_fiscal_year": FiscalYear("date_signed"),
        "treasury_accounts_funding_this_award": Subquery(
            Award.objects.filter(id=OuterRef("id"))
            .annotate(value=StringAgg("financial_set__treasury_account__tas_rendering_label", ";", distinct=True))
            .values("value"),
            output_field=TextField(),
        ),
        "federal_accounts_funding_this_award": Subquery(
            Award.objects.filter(id=OuterRef("id"))
            .annotate(
                value=StringAgg(
                    "financial_set__treasury_account__federal_account__federal_account_code", ";", distinct=True
                )
            )
            .values("value"),
            output_field=TextField(),
        ),
        "usaspending_permalink": Concat(
            Value(AWARD_URL), Func(F("generated_unique_award_id"), function="urlencode"), Value("/")
        ),
        "disaster_emergency_fund_codes": Subquery(
            FinancialAccountsByAwards.objects.filter(award_id=OuterRef("id"), disaster_emergency_fund__isnull=False)
            .annotate(
                value=ExpressionWrapper(
                    Concat(F("disaster_emergency_fund__code"), Value(": "), F("disaster_emergency_fund__public_law"),),
                    output_field=TextField(),
                )
            )
            .values("award_id")
            .annotate(total=StringAgg("value", ";", distinct=True))
            .values("total"),
            output_field=TextField(),
        ),
        "outlayed_amount_funded_by_COVID-19_supplementals": Subquery(
            FinancialAccountsByAwards.objects.filter(
                filter_by_latest_closed_periods(),
                award_id=OuterRef("id"),
                disaster_emergency_fund__group_name="covid_19",
            )
            .values("award_id")
            .annotate(sum=Sum("gross_outlay_amount_by_award_cpe"))
            .values("sum"),
            output_field=DecimalField(),
        ),
        "obligated_amount_funded_by_COVID-19_supplementals": Subquery(
            FinancialAccountsByAwards.objects.filter(
                award_id=OuterRef("id"), disaster_emergency_fund__group_name="covid_19"
            )
            .values("award_id")
            .annotate(sum=Sum("transaction_obligated_amount"))
            .values("sum"),
            output_field=DecimalField(),
        ),
        "award_latest_action_date_fiscal_year": FiscalYear(F("latest_transaction__action_date")),
        "object_classes_funding_this_award": Subquery(
            FinancialAccountsByAwards.objects.filter(award_id=OuterRef("id"))
            .annotate(
                value=ExpressionWrapper(
                    Concat(F("object_class__object_class"), Value(": "), F("object_class__object_class_name")),
                    output_field=TextField(),
                )
            )
            .values("award_id")
            .annotate(total=StringAgg("value", ";", distinct=True))
            .values("total"),
            output_field=TextField(),
        ),
        "program_activities_funding_this_award": Subquery(
            FinancialAccountsByAwards.objects.filter(award_id=OuterRef("id"))
            .annotate(
                value=ExpressionWrapper(
                    Concat(
                        F("program_activity__program_activity_code"),
                        Value(": "),
                        F("program_activity__program_activity_name"),
                    ),
                    output_field=TextField(),
                )
            )
            .values("award_id")
            .annotate(total=StringAgg("value", ";", distinct=True))
            .values("total"),
            output_field=TextField(),
        ),
    }
    return annotation_fields


def idv_transaction_annotations():
    annotation_fields = {
        "action_date_fiscal_year": FiscalYear("action_date"),
        "treasury_accounts_funding_this_award": Subquery(
            Award.objects.filter(id=OuterRef("award_id"))
            .annotate(value=StringAgg("financial_set__treasury_account__tas_rendering_label", ";", distinct=True))
            .values("value"),
            output_field=TextField(),
        ),
        "federal_accounts_funding_this_award": Subquery(
            Award.objects.filter(id=OuterRef("award_id"))
            .annotate(
                value=StringAgg(
                    "financial_set__treasury_account__federal_account__federal_account_code", ";", distinct=True
                )
            )
            .values("value"),
            output_field=TextField(),
        ),
        "usaspending_permalink": Concat(
            Value(AWARD_URL), Func(F("award__generated_unique_award_id"), function="urlencode"), Value("/")
        ),
        "disaster_emergency_fund_codes_for_overall_award": Case(
            When(
                action_date__gte="2020-04-01",
                then=Subquery(
                    FinancialAccountsByAwards.objects.filter(
                        award_id=OuterRef("award_id"), disaster_emergency_fund__isnull=False
                    )
                    .annotate(
                        value=ExpressionWrapper(
                            Concat(
                                F("disaster_emergency_fund__code"),
                                Value(": "),
                                F("disaster_emergency_fund__public_law"),
                            ),
                            output_field=TextField(),
                        )
                    )
                    .values("award_id")
                    .annotate(total=StringAgg("value", ";", distinct=True))
                    .values("total"),
                    output_field=TextField(),
                ),
            )
        ),
        "outlayed_amount_funded_by_COVID-19_supplementals_for_overall_award": Case(
            When(
                action_date__gte="2020-04-01",
                then=Subquery(
                    FinancialAccountsByAwards.objects.filter(
                        filter_by_latest_closed_periods(),
                        award_id=OuterRef("award_id"),
                        disaster_emergency_fund__group_name="covid_19",
                    )
                    .values("award_id")
                    .annotate(sum=Sum("gross_outlay_amount_by_award_cpe"))
                    .values("sum"),
                    output_field=DecimalField(),
                ),
            ),
        ),
        "obligated_amount_funded_by_COVID-19_supplementals_for_overall_award": Case(
            When(
                action_date__gte="2020-04-01",
                then=Subquery(
                    FinancialAccountsByAwards.objects.filter(
                        award_id=OuterRef("award_id"), disaster_emergency_fund__group_name="covid_19"
                    )
                    .values("award_id")
                    .annotate(sum=Sum("transaction_obligated_amount"))
                    .values("sum"),
                    output_field=DecimalField(),
                ),
            ),
        ),
        "object_classes_funding_this_award": Subquery(
            FinancialAccountsByAwards.objects.filter(award_id=OuterRef("award_id"))
            .annotate(
                value=ExpressionWrapper(
                    Concat(F("object_class__object_class"), Value(": "), F("object_class__object_class_name")),
                    output_field=TextField(),
                )
            )
            .values("award_id")
            .annotate(total=StringAgg("value", ";", distinct=True))
            .values("total"),
            output_field=TextField(),
        ),
        "program_activities_funding_this_award": Subquery(
            FinancialAccountsByAwards.objects.filter(award_id=OuterRef("award_id"))
            .annotate(
                value=ExpressionWrapper(
                    Concat(
                        F("program_activity__program_activity_code"),
                        Value(": "),
                        F("program_activity__program_activity_name"),
                    ),
                    output_field=TextField(),
                )
            )
            .values("award_id")
            .annotate(total=StringAgg("value", ";", distinct=True))
            .values("total"),
            output_field=TextField(),
        ),
    }
    return annotation_fields


def subaward_annotations():
    annotation_fields = {
        "subaward_action_date_fiscal_year": FiscalYear("subaward__action_date"),
        "prime_award_base_action_date_fiscal_year": FiscalYear("award__date_signed"),
        "period_of_performance_potential_end_date": Cast(
            F("award__latest_transaction__contract_data__period_of_perf_potential_e"), DateField()
        ),
        "prime_award_treasury_accounts_funding_this_award": Subquery(
            Award.objects.filter(id=OuterRef("award_id"))
            .annotate(value=StringAgg("financial_set__treasury_account__tas_rendering_label", ";", distinct=True))
            .values("value"),
            output_field=TextField(),
        ),
        "prime_award_federal_accounts_funding_this_award": Subquery(
            Award.objects.filter(id=OuterRef("award_id"))
            .annotate(
                value=StringAgg(
                    "financial_set__treasury_account__federal_account__federal_account_code", ";", distinct=True
                )
            )
            .values("value"),
            output_field=TextField(),
        ),
        "usaspending_permalink": Concat(
            Value(AWARD_URL), Func(F("award__generated_unique_award_id"), function="urlencode"), Value("/")
        ),
<<<<<<< HEAD
        "prime_award_object_classes_funding_this_award": Subquery(
            FinancialAccountsByAwards.objects.filter(award_id=OuterRef("award_id"))
            .annotate(
                value=ExpressionWrapper(
                    Concat(F("object_class__object_class"), Value(": "), F("object_class__object_class_name")),
                    output_field=TextField(),
                )
            )
            .values("award_id")
            .annotate(total=StringAgg("value", ";", distinct=True))
            .values("total"),
            output_field=TextField(),
        ),
        "prime_award_program_activities_funding_this_award": Subquery(
            FinancialAccountsByAwards.objects.filter(award_id=OuterRef("award_id"))
            .annotate(
                value=ExpressionWrapper(
                    Concat(
                        F("program_activity__program_activity_code"),
                        Value(": "),
                        F("program_activity__program_activity_name"),
                    ),
                    output_field=TextField(),
                )
            )
            .values("award_id")
            .annotate(total=StringAgg("value", ";", distinct=True))
            .values("total"),
            output_field=TextField(),
        ),
=======
        "prime_award_disaster_emergency_fund_codes": Case(
            When(
                broker_subaward__action_date__gte=datetime.date(2020, 4, 1),
                then=Subquery(
                    FinancialAccountsByAwards.objects.filter(
                        award_id=OuterRef("award_id"), disaster_emergency_fund__isnull=False
                    )
                    .annotate(
                        value=ExpressionWrapper(
                            Concat(
                                F("disaster_emergency_fund__code"),
                                Value(": "),
                                F("disaster_emergency_fund__public_law"),
                            ),
                            output_field=TextField(),
                        )
                    )
                    .values("award_id")
                    .annotate(total=StringAgg("value", ";", distinct=True))
                    .values("total"),
                    output_field=TextField(),
                ),
            )
        ),
        "prime_award_outlayed_amount_funded_by_COVID-19_supplementals": Case(
            When(
                broker_subaward__action_date__gte=datetime.date(2020, 4, 1),
                then=Subquery(
                    FinancialAccountsByAwards.objects.filter(
                        filter_by_latest_closed_periods(),
                        award_id=OuterRef("award_id"),
                        # disaster_emergency_fund__group_name="covid_19",
                    )
                    .values("award_id")
                    .annotate(sum=Sum("gross_outlay_amount_by_award_cpe"))
                    .values("sum"),
                    output_field=DecimalField(),
                ),
            ),
        ),
        "prime_award_obligated_amount_funded_by_COVID-19_supplementals": Case(
            When(
                broker_subaward__action_date__gte=datetime.date(2020, 4, 1),
                then=Subquery(
                    FinancialAccountsByAwards.objects.filter(
                        award_id=OuterRef("award_id"),  # disaster_emergency_fund__group_name="covid_19"
                    )
                    .values("award_id")
                    .annotate(sum=Sum("transaction_obligated_amount"))
                    .values("sum"),
                    output_field=DecimalField(),
                ),
            ),
        ),
        "prime_award_latest_action_date_fiscal_year": FiscalYear("award__latest_transaction__action_date"),
>>>>>>> 0d227edd
    }
    return annotation_fields<|MERGE_RESOLUTION|>--- conflicted
+++ resolved
@@ -452,7 +452,6 @@
         "usaspending_permalink": Concat(
             Value(AWARD_URL), Func(F("award__generated_unique_award_id"), function="urlencode"), Value("/")
         ),
-<<<<<<< HEAD
         "prime_award_object_classes_funding_this_award": Subquery(
             FinancialAccountsByAwards.objects.filter(award_id=OuterRef("award_id"))
             .annotate(
@@ -483,7 +482,6 @@
             .values("total"),
             output_field=TextField(),
         ),
-=======
         "prime_award_disaster_emergency_fund_codes": Case(
             When(
                 broker_subaward__action_date__gte=datetime.date(2020, 4, 1),
@@ -539,6 +537,5 @@
             ),
         ),
         "prime_award_latest_action_date_fiscal_year": FiscalYear("award__latest_transaction__action_date"),
->>>>>>> 0d227edd
     }
     return annotation_fields