--- conflicted
+++ resolved
@@ -1,15 +1,7 @@
 import datetime
 
-<<<<<<< HEAD
-from usaspending_api.common.helpers.orm_helpers import FiscalYear
-from usaspending_api.awards.models import Award, FinancialAccountsByAwards
-from usaspending_api.disaster.v2.views.disaster_base import filter_by_latest_closed_periods
-from usaspending_api.settings import HOST
-from django.db.models.functions import Concat, Cast, Coalesce
-=======
 from django.contrib.postgres.aggregates import StringAgg
-from django.db.models.functions import Cast, Concat
->>>>>>> b15841d1
+from django.db.models.functions import Cast, Concat, Coalesce
 from django.db.models import (
     Case,
     DateField,
@@ -25,7 +17,6 @@
     Value,
     When,
     Count,
-    Q,
 )
 
 from usaspending_api.common.helpers.orm_helpers import FiscalYear
