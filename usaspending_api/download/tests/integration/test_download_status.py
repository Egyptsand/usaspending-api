import json
import pytest
import random

from model_mommy import mommy
from rest_framework import status
from unittest.mock import Mock

from usaspending_api.awards.models import TransactionNormalized, TransactionFABS, TransactionFPDS
from usaspending_api.awards.v2.lookups.lookups import award_type_mapping
from usaspending_api.common.helpers.generic_helper import generate_test_db_connection_string
from usaspending_api.download.filestreaming import download_generation
from usaspending_api.download.lookups import JOB_STATUS
from usaspending_api.download.v2.download_column_historical_lookups import query_paths
from usaspending_api.etl.award_helpers import update_awards


@pytest.fixture
def download_test_data(db):
    # Populate job status lookup table
    for js in JOB_STATUS:
        mommy.make("download.JobStatus", job_status_id=js.id, name=js.name, description=js.desc)

    # Create Locations
    mommy.make("references.Location")

    # Create Awarding Top Agency
    ata1 = mommy.make(
        "references.ToptierAgency",
        name="Bureau of Things",
        toptier_code="100",
        website="http://test.com",
        mission="test",
        icon_filename="test",
    )
    ata2 = mommy.make(
        "references.ToptierAgency",
        name="Bureau of Stuff",
        toptier_code="101",
        website="http://test.com",
        mission="test",
        icon_filename="test",
    )

    # Create Awarding subs
    mommy.make("references.SubtierAgency", name="Bureau of Things")

    # Create Awarding Agencies
    aa1 = mommy.make("references.Agency", id=1, toptier_agency=ata1, toptier_flag=False)
    aa2 = mommy.make("references.Agency", id=2, toptier_agency=ata2, toptier_flag=False)

    # Create Funding Top Agency
    mommy.make(
        "references.ToptierAgency",
        name="Bureau of Money",
        toptier_code="102",
        website="http://test.com",
        mission="test",
        icon_filename="test",
    )

    # Create Funding SUB
    mommy.make("references.SubtierAgency", name="Bureau of Things")

    # Create Funding Agency
    mommy.make("references.Agency", id=3, toptier_flag=False)

    # Create Awards
<<<<<<< HEAD
    award1 = mommy.make("awards.Award", id=123, category="idv", generated_unique_award_id="TEST_AWARD_123")
    award2 = mommy.make("awards.Award", id=456, category="contracts", generated_unique_award_id="TEST_AWARD_456")
    award3 = mommy.make("awards.Award", id=789, category="assistance", generated_unique_award_id="TEST_AWARD_789")
=======
    award1 = mommy.make("awards.Award", id=123, category="idv", generated_unique_award_id="CONT_IDV_NEW")
    award2 = mommy.make("awards.Award", id=456, category="contracts", generated_unique_award_id="CONT_AWD_NEW")
    award3 = mommy.make("awards.Award", id=789, category="assistance", generated_unique_award_id="ASST_NON_NEW")
>>>>>>> b84a7102

    # Create Transactions
    trann1 = mommy.make(
        TransactionNormalized,
        id=1,
        award=award1,
        action_date="2018-01-01",
        type=random.choice(list(award_type_mapping)),
        modification_number=1,
        awarding_agency=aa1,
<<<<<<< HEAD
        unique_award_key="TEST_AWARD_123",
=======
        unique_award_key="CONT_IDV_NEW",
>>>>>>> b84a7102
    )
    trann2 = mommy.make(
        TransactionNormalized,
        id=2,
        award=award2,
        action_date="2018-01-01",
        type=random.choice(list(award_type_mapping)),
        modification_number=1,
        awarding_agency=aa2,
<<<<<<< HEAD
        unique_award_key="TEST_AWARD_456",
=======
        unique_award_key="CONT_AWD_NEW",
>>>>>>> b84a7102
    )
    trann3 = mommy.make(
        TransactionNormalized,
        id=3,
        award=award3,
        action_date="2018-01-01",
        type=random.choice(list(award_type_mapping)),
        modification_number=1,
        awarding_agency=aa2,
<<<<<<< HEAD
        unique_award_key="TEST_AWARD_789",
    )

    # Create TransactionContract
    mommy.make(TransactionFPDS, transaction=trann1, piid="tc1piid", unique_award_key="TEST_AWARD_123")
    mommy.make(TransactionFPDS, transaction=trann2, piid="tc2piid", unique_award_key="TEST_AWARD_456")

    # Create TransactionAssistance
    mommy.make(TransactionFABS, transaction=trann3, fain="ta1fain", unique_award_key="TEST_AWARD_789")
=======
        unique_award_key="ASST_NON_NEW",
    )

    # Create TransactionContract
    mommy.make(TransactionFPDS, transaction=trann1, piid="tc1piid", unique_award_key="CONT_IDV_NEW")
    mommy.make(TransactionFPDS, transaction=trann2, piid="tc2piid", unique_award_key="CONT_AWD_NEW")

    # Create TransactionAssistance
    mommy.make(TransactionFABS, transaction=trann3, fain="ta1fain", unique_award_key="ASST_NON_NEW")
>>>>>>> b84a7102

    # Set latest_award for each award
    update_awards()


@pytest.mark.django_db(transaction=True)
def test_download_assistance_status(client, download_test_data, refresh_matviews):
    download_generation.retrieve_db_string = Mock(return_value=generate_test_db_connection_string())

    # Test without columns specified
    dl_resp = client.post(
        "/api/v2/download/assistance/",
        content_type="application/json",
        data=json.dumps({"award_id": 789, "columns": []}),
    )
    resp = client.get("/api/v2/download/status/?file_name={}".format(dl_resp.json()["file_name"]))

    assert resp.status_code == status.HTTP_200_OK
    assert resp.json()["total_rows"] == 1
    assert resp.json()["total_columns"] == 90

    # Test with columns specified
    dl_resp = client.post(
        "/api/v2/download/assistance/",
        content_type="application/json",
        data=json.dumps(
            {"award_id": 789, "columns": ["prime_award_unique_key", "prime_award_amount", "program_activity_name"]}
        ),
    )
    resp = client.get("/api/v2/download/status/?file_name={}".format(dl_resp.json()["file_name"]))

    assert resp.status_code == status.HTTP_200_OK
    assert resp.json()["total_rows"] == 1
    assert resp.json()["total_columns"] == 2


@pytest.mark.django_db(transaction=True)
def test_download_awards_status(client, download_test_data, refresh_matviews):
    download_generation.retrieve_db_string = Mock(return_value=generate_test_db_connection_string())

    # Test without columns specified
    dl_resp = client.post(
        "/api/v2/download/awards/",
        content_type="application/json",
        data=json.dumps({"filters": {"award_type_codes": []}, "columns": []}),
    )
    resp = client.get("/api/v2/download/status/?file_name={}".format(dl_resp.json()["file_name"]))

    assert resp.status_code == status.HTTP_200_OK
    assert resp.json()["total_rows"] == 3
    assert resp.json()["total_columns"] == len(query_paths["award"]["d1"])

    # Test with columns specified
    dl_resp = client.post(
        "/api/v2/download/awards/",
        content_type="application/json",
        data=json.dumps(
            {
                "filters": {"award_type_codes": []},
                "columns": [
                    "total_obligated_amount",
                    "product_or_service_code",
                    "product_or_service_code_description",
                    "naics_code",
                    "naics_description",
                ],
            }
        ),
    )
    resp = client.get("/api/v2/download/status/?file_name={}".format(dl_resp.json()["file_name"]))

    assert resp.status_code == status.HTTP_200_OK
    assert resp.json()["total_rows"] == 3
    assert resp.json()["total_columns"] == 5


@pytest.mark.django_db(transaction=True)
def test_download_contract_status(client, download_test_data, refresh_matviews):
    download_generation.retrieve_db_string = Mock(return_value=generate_test_db_connection_string())

    # Test without columns specified
    dl_resp = client.post(
        "/api/v2/download/contract/", content_type="application/json", data=json.dumps({"award_id": 456, "columns": []})
    )
    resp = client.get("/api/v2/download/status/?file_name={}".format(dl_resp.json()["file_name"]))

    assert resp.status_code == status.HTTP_200_OK
    assert resp.json()["total_rows"] == 1
    assert resp.json()["total_columns"] == len(query_paths["transaction"]["d1"])

    # Test with columns specified
    dl_resp = client.post(
        "/api/v2/download/contract/",
        content_type="application/json",
        data=json.dumps(
            {
                "award_id": 456,
                "columns": [
                    "prime_award_unique_key",
                    "prime_award_amount",
                    "current_total_value_of_award",
                    "contract_award_unique_key",
                    "program_activity_name",
                ],
            }
        ),
    )
    resp = client.get("/api/v2/download/status/?file_name={}".format(dl_resp.json()["file_name"]))

    assert resp.status_code == status.HTTP_200_OK
    assert resp.json()["total_rows"] == 1
    assert resp.json()["total_columns"] == 2


@pytest.mark.django_db(transaction=True)
def test_download_idv_status(client, download_test_data, refresh_matviews):
    download_generation.retrieve_db_string = Mock(return_value=generate_test_db_connection_string())

    # Test without columns specified
    dl_resp = client.post(
        "/api/v2/download/idv/", content_type="application/json", data=json.dumps({"award_id": 123, "columns": []})
    )
    resp = client.get("/api/v2/download/status/?file_name={}".format(dl_resp.json()["file_name"]))

    assert resp.status_code == status.HTTP_200_OK
    assert resp.json()["total_rows"] == 1
    assert resp.json()["total_columns"] == len(query_paths["transaction"]["d1"])

    # Test with columns specified
    dl_resp = client.post(
        "/api/v2/download/idv/",
        content_type="application/json",
        data=json.dumps(
            {
                "award_id": 123,
                "columns": ["current_total_value_of_award", "contract_award_unique_key", "program_activity_name"],
            }
        ),
    )
    resp = client.get("/api/v2/download/status/?file_name={}".format(dl_resp.json()["file_name"]))

    assert resp.status_code == status.HTTP_200_OK
    assert resp.json()["total_rows"] == 1
    assert resp.json()["total_columns"] == 2


@pytest.mark.django_db(transaction=True)
def test_download_transactions_status(client, download_test_data, refresh_matviews):
    download_generation.retrieve_db_string = Mock(return_value=generate_test_db_connection_string())

    # Test without columns specified
    dl_resp = client.post(
        "/api/v2/download/transactions/",
        content_type="application/json",
        data=json.dumps(
            {
                "filters": {"agencies": [{"type": "awarding", "tier": "toptier", "name": "Bureau of Stuff"}]},
                "columns": [],
            }
        ),
    )

    resp = client.get("/api/v2/download/status/?file_name={}".format(dl_resp.json()["file_name"]))

    assert resp.status_code == status.HTTP_200_OK
    assert resp.json()["total_rows"] == 2
    assert resp.json()["total_columns"] == len(query_paths["transaction"]["d1"])

    # Test with columns specified
    dl_resp = client.post(
        "/api/v2/download/transactions/",
        content_type="application/json",
        data=json.dumps(
            {
                "filters": {
                    "agencies": [
                        {"type": "awarding", "tier": "toptier", "name": "Bureau of Stuff"},
                        {"type": "awarding", "tier": "toptier", "name": "Bureau of Things"},
                    ]
                },
                "columns": ["award_id_piid", "modification_number"],
            }
        ),
    )
    resp = client.get("/api/v2/download/status/?file_name={}".format(dl_resp.json()["file_name"]))

    assert resp.status_code == status.HTTP_200_OK
    assert resp.json()["total_rows"] == 3
    assert resp.json()["total_columns"] == 2


@pytest.mark.django_db(transaction=True)
def test_download_transactions_limit(client, download_test_data, refresh_matviews):
    download_generation.retrieve_db_string = Mock(return_value=generate_test_db_connection_string())

    dl_resp = client.post(
        "/api/v2/download/transactions/",
        content_type="application/json",
        data=json.dumps({"limit": 1, "filters": {"award_type_codes": []}, "columns": []}),
    )
    resp = client.get("/api/v2/download/status/?file_name={}".format(dl_resp.json()["file_name"]))

    assert resp.status_code == status.HTTP_200_OK
    assert resp.json()["total_rows"] == 2
    assert resp.json()["total_columns"] == len(query_paths["transaction"]["d1"])<|MERGE_RESOLUTION|>--- conflicted
+++ resolved
@@ -66,15 +66,9 @@
     mommy.make("references.Agency", id=3, toptier_flag=False)
 
     # Create Awards
-<<<<<<< HEAD
-    award1 = mommy.make("awards.Award", id=123, category="idv", generated_unique_award_id="TEST_AWARD_123")
-    award2 = mommy.make("awards.Award", id=456, category="contracts", generated_unique_award_id="TEST_AWARD_456")
-    award3 = mommy.make("awards.Award", id=789, category="assistance", generated_unique_award_id="TEST_AWARD_789")
-=======
     award1 = mommy.make("awards.Award", id=123, category="idv", generated_unique_award_id="CONT_IDV_NEW")
     award2 = mommy.make("awards.Award", id=456, category="contracts", generated_unique_award_id="CONT_AWD_NEW")
     award3 = mommy.make("awards.Award", id=789, category="assistance", generated_unique_award_id="ASST_NON_NEW")
->>>>>>> b84a7102
 
     # Create Transactions
     trann1 = mommy.make(
@@ -85,11 +79,7 @@
         type=random.choice(list(award_type_mapping)),
         modification_number=1,
         awarding_agency=aa1,
-<<<<<<< HEAD
-        unique_award_key="TEST_AWARD_123",
-=======
         unique_award_key="CONT_IDV_NEW",
->>>>>>> b84a7102
     )
     trann2 = mommy.make(
         TransactionNormalized,
@@ -99,11 +89,7 @@
         type=random.choice(list(award_type_mapping)),
         modification_number=1,
         awarding_agency=aa2,
-<<<<<<< HEAD
-        unique_award_key="TEST_AWARD_456",
-=======
         unique_award_key="CONT_AWD_NEW",
->>>>>>> b84a7102
     )
     trann3 = mommy.make(
         TransactionNormalized,
@@ -113,17 +99,6 @@
         type=random.choice(list(award_type_mapping)),
         modification_number=1,
         awarding_agency=aa2,
-<<<<<<< HEAD
-        unique_award_key="TEST_AWARD_789",
-    )
-
-    # Create TransactionContract
-    mommy.make(TransactionFPDS, transaction=trann1, piid="tc1piid", unique_award_key="TEST_AWARD_123")
-    mommy.make(TransactionFPDS, transaction=trann2, piid="tc2piid", unique_award_key="TEST_AWARD_456")
-
-    # Create TransactionAssistance
-    mommy.make(TransactionFABS, transaction=trann3, fain="ta1fain", unique_award_key="TEST_AWARD_789")
-=======
         unique_award_key="ASST_NON_NEW",
     )
 
@@ -133,7 +108,6 @@
 
     # Create TransactionAssistance
     mommy.make(TransactionFABS, transaction=trann3, fain="ta1fain", unique_award_key="ASST_NON_NEW")
->>>>>>> b84a7102
 
     # Set latest_award for each award
     update_awards()
