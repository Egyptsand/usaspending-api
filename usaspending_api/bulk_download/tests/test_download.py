import json
import pytest

from model_mommy import mommy
from rest_framework import status
from unittest.mock import Mock

from usaspending_api.awards.models import (
    TransactionNormalized,
    TransactionFABS,
    TransactionFPDS,
    Subaward,
    BrokerSubaward,
)
from usaspending_api.awards.v2.lookups.lookups import all_subaward_types, award_type_mapping
from usaspending_api.common.helpers.generic_helper import generate_test_db_connection_string
from usaspending_api.download.filestreaming import download_generation
from usaspending_api.download.lookups import JOB_STATUS
from usaspending_api.etl.award_helpers import update_awards


@pytest.fixture
def award_data(transactional_db):
    # Populate job status lookup table
    for js in JOB_STATUS:
        mommy.make("download.JobStatus", job_status_id=js.id, name=js.name, description=js.desc)

    # Create Awarding Top Agency
    ata1 = mommy.make(
        "references.ToptierAgency",
        toptier_agency_id=1,
        name="Bureau of Things",
        toptier_code="100",
        website="http://test.com",
        mission="test",
        icon_filename="test",
    )
    ata2 = mommy.make(
        "references.ToptierAgency",
        toptier_agency_id=2,
        name="Bureau of Stuff",
        toptier_code="101",
        website="http://test.com",
        mission="test",
        icon_filename="test",
    )

    # Create Awarding subs
    asa1 = mommy.make("references.SubtierAgency", name="SubBureau of Things")
    asa2 = mommy.make("references.SubtierAgency", name="SubBureau of Stuff")

    # Create Awarding Agencies
    aa1 = mommy.make(
        "references.Agency", toptier_agency=ata1, subtier_agency=asa1, toptier_flag=False, user_selectable=True
    )
    aa2 = mommy.make(
        "references.Agency", toptier_agency=ata2, subtier_agency=asa2, toptier_flag=False, user_selectable=True
    )

    # Create Funding Top Agency
    fta = mommy.make(
        "references.ToptierAgency",
        toptier_agency_id=3,
        name="Bureau of Money",
        toptier_code="102",
        website="http://test.com",
        mission="test",
        icon_filename="test",
    )

    # Create Funding SUB
    fsa1 = mommy.make("references.SubtierAgency", name="Bureau of Things")

    # Create Funding Agency
    mommy.make("references.Agency", toptier_agency=fta, subtier_agency=fsa1, toptier_flag=False)

    # Create Federal Account
    mommy.make("accounts.FederalAccount", account_title="Compensation to Accounts", agency_identifier="102", id=1)

    # Create Awards
    mommy.make("awards.Award", id=1, category="contracts", generated_unique_award_id="TEST_AWARD_1")
    mommy.make("awards.Award", id=2, category="contracts", generated_unique_award_id="TEST_AWARD_2")
    mommy.make("awards.Award", id=3, category="assistance", generated_unique_award_id="TEST_AWARD_3")
    mommy.make("awards.Award", id=4, category="contracts", generated_unique_award_id="TEST_AWARD_4")
    mommy.make("awards.Award", id=5, category="assistance", generated_unique_award_id="TEST_AWARD_5")
    mommy.make("awards.Award", id=6, category="assistance", generated_unique_award_id="TEST_AWARD_6")
    mommy.make("awards.Award", id=7, category="contracts", generated_unique_award_id="TEST_AWARD_7")
    mommy.make("awards.Award", id=8, category="assistance", generated_unique_award_id="TEST_AWARD_8")
    mommy.make("awards.Award", id=9, category="assistance", generated_unique_award_id="TEST_AWARD_9")

    # Create Transactions
    mommy.make(
        TransactionNormalized,
        id=1,
        award_id=1,
        modification_number=1,
        awarding_agency=aa1,
        unique_award_key="TEST_AWARD_1",
        action_date="2017-01-01",
        type="A",
        is_fpds=True,
    )
    mommy.make(
        TransactionNormalized,
        id=2,
        award_id=2,
        modification_number=1,
        awarding_agency=aa2,
        unique_award_key="TEST_AWARD_2",
        action_date="2017-04-01",
        type="IDV_B",
        is_fpds=True,
    )
    mommy.make(
        TransactionNormalized,
        id=3,
        award_id=3,
        modification_number=1,
        awarding_agency=aa2,
        unique_award_key="TEST_AWARD_3",
        action_date="2017-06-01",
        type="02",
        is_fpds=False,
    )
    mommy.make(
        TransactionNormalized,
        id=4,
        award_id=4,
        modification_number=1,
        awarding_agency=aa1,
        unique_award_key="TEST_AWARD_4",
        action_date="2018-01-15",
        type="A",
        is_fpds=True,
    )
    mommy.make(
        TransactionNormalized,
        id=5,
        award_id=5,
        modification_number=1,
        awarding_agency=aa2,
        unique_award_key="TEST_AWARD_5",
        action_date="2018-03-15",
        type="07",
        is_fpds=False,
    )
    mommy.make(
        TransactionNormalized,
        id=6,
        award_id=6,
        modification_number=1,
        awarding_agency=aa2,
        unique_award_key="TEST_AWARD_6",
        action_date="2018-06-15",
        type="02",
        is_fpds=False,
    )
    mommy.make(
        TransactionNormalized,
        id=7,
        award_id=7,
        modification_number=1,
        awarding_agency=aa1,
        unique_award_key="TEST_AWARD_7",
        action_date="2017-01-15",
        type="A",
        is_fpds=True,
    )
    mommy.make(
        TransactionNormalized,
        id=8,
        award_id=8,
        modification_number=1,
        awarding_agency=aa2,
        unique_award_key="TEST_AWARD_8",
        action_date="2017-03-15",
        type="07",
        is_fpds=False,
    )
    mommy.make(
        TransactionNormalized,
        id=9,
        award_id=9,
        modification_number=1,
        awarding_agency=aa2,
        unique_award_key="TEST_AWARD_9",
        action_date="2017-06-15",
        type="02",
        is_fpds=False,
    )

    # Create TransactionContract
    mommy.make(
        TransactionFPDS,
        transaction_id=1,
        piid="tc1piid",
        unique_award_key="TEST_AWARD_1",
        legal_entity_country_code="USA",
        legal_entity_country_name="UNITED STATES",
        place_of_perform_country_c="USA",
        place_of_perf_country_desc="UNITED STATES",
    )
    mommy.make(
        TransactionFPDS,
        transaction_id=2,
        piid="tc2piid",
        unique_award_key="TEST_AWARD_2",
        legal_entity_country_code="CAN",
        legal_entity_country_name="CANADA",
        place_of_perform_country_c="CAN",
        place_of_perf_country_desc="CANADA",
    )
    mommy.make(
        TransactionFPDS,
        transaction_id=4,
        piid="tc4piid",
        unique_award_key="TEST_AWARD_4",
        legal_entity_country_code="USA",
        legal_entity_country_name="UNITED STATES",
        place_of_perform_country_c="USA",
        place_of_perf_country_desc="UNITED STATES",
    )
    mommy.make(
        TransactionFPDS,
        transaction_id=7,
        piid="tc7piid",
        unique_award_key="TEST_AWARD_7",
        legal_entity_country_code="CAN",
        legal_entity_country_name="CANADA",
        place_of_perform_country_c="CAN",
        place_of_perf_country_desc="CANADA",
    )

    # Create TransactionAssistance
    mommy.make(
        TransactionFABS,
        transaction_id=3,
        fain="ta1fain",
        unique_award_key="TEST_AWARD_3",
        legal_entity_country_code="USA",
        legal_entity_country_name="UNITED STATES",
        place_of_perform_country_c="USA",
        place_of_perform_country_n="UNITED STATES",
    )
    mommy.make(
        TransactionFABS,
        transaction_id=5,
        fain="ta5fain",
        unique_award_key="TEST_AWARD_5",
        legal_entity_country_code="USA",
        legal_entity_country_name="UNITED STATES",
        place_of_perform_country_c="USA",
        place_of_perform_country_n="UNITED STATES",
    )
    mommy.make(
        TransactionFABS,
        transaction_id=6,
        fain="ta6fain",
        unique_award_key="TEST_AWARD_6",
        legal_entity_country_code="USA",
        legal_entity_country_name="UNITED STATES",
        place_of_perform_country_c="USA",
        place_of_perform_country_n="UNITED STATES",
    )
    mommy.make(
        TransactionFABS,
        transaction_id=8,
        fain="ta8fain",
        unique_award_key="TEST_AWARD_8",
        legal_entity_country_code="USA",
        place_of_perform_country_c="USA",
    )
    mommy.make(
        TransactionFABS,
        transaction_id=9,
        fain="ta9fain",
        unique_award_key="TEST_AWARD_9",
        legal_entity_country_code="CAN",
        legal_entity_country_name="CANADA",
        place_of_perform_country_c="CAN",
        place_of_perform_country_n="CANADA",
    )

    # Create Subaward
    mommy.make(
        Subaward,
        id=1,
        award_id=4,
        latest_transaction_id=4,
        action_date="2018-01-15",
        award_type="procurement",
        recipient_location_country_code="USA",
        recipient_location_country_name="UNITED STATES",
        pop_country_code="USA",
        pop_country_name="UNITED STATES",
    )
    mommy.make(
        Subaward,
        id=2,
        award_id=5,
        latest_transaction_id=5,
        action_date="2018-03-15",
        award_type="grant",
        recipient_location_country_code="USA",
        recipient_location_country_name="UNITED STATES",
        pop_country_code="USA",
        pop_country_name="UNITED STATES",
    )
    mommy.make(
        Subaward,
        id=3,
        award_id=6,
        latest_transaction_id=6,
        action_date="2018-06-15",
        award_type="grant",
        recipient_location_country_code="USA",
        recipient_location_country_name="UNITED STATES",
        pop_country_code="USA",
        pop_country_name="UNITED STATES",
    )
    mommy.make(
        Subaward,
        id=4,
        award_id=7,
        latest_transaction_id=7,
        action_date="2017-01-15",
        award_type="procurement",
        recipient_location_country_code="USA",
        recipient_location_country_name="UNITED STATES",
        pop_country_code="USA",
        pop_country_name="UNITED STATES",
    )
    mommy.make(
        Subaward,
        id=5,
        award_id=8,
        latest_transaction_id=8,
        action_date="2017-03-15",
        award_type="grant",
        recipient_location_country_code="CAN",
        recipient_location_country_name="CANADA",
        pop_country_code="CAN",
        pop_country_name="CANADA",
    )
    mommy.make(
        Subaward,
        id=6,
        award_id=9,
        latest_transaction_id=9,
        action_date="2017-06-15",
        award_type="grant",
        recipient_location_country_code="CAN",
        recipient_location_country_name="CANADA",
        pop_country_code="CAN",
        pop_country_name="CANADA",
    )

    # Create BrokerSubaward
    mommy.make(
        BrokerSubaward,
        id=1,
        prime_id=4,
        action_date="2018-01-15",
        subaward_type="sub-contract",
        legal_entity_country_code="USA",
        legal_entity_country_name="UNITED STATES",
        place_of_perform_country_co="USA",
        place_of_perform_country_na="UNITED STATES",
    )
    mommy.make(
        BrokerSubaward,
        id=2,
        prime_id=5,
        action_date="2018-03-15",
        subaward_type="sub-grant",
        legal_entity_country_code="USA",
        legal_entity_country_name="UNITED STATES",
        place_of_perform_country_co="USA",
        place_of_perform_country_na="UNITED STATES",
    )
    mommy.make(
        BrokerSubaward,
        id=3,
        prime_id=6,
        action_date="2018-06-15",
        subaward_type="sub-grant",
        legal_entity_country_code="USA",
        legal_entity_country_name="UNITED STATES",
        place_of_perform_country_co="USA",
        place_of_perform_country_na="UNITED STATES",
    )
    mommy.make(
        BrokerSubaward,
        id=4,
        prime_id=7,
        action_date="2017-01-15",
        subaward_type="sub-contract",
        legal_entity_country_code="USA",
        legal_entity_country_name="UNITED STATES",
        place_of_perform_country_co="USA",
        place_of_perform_country_na="UNITED STATES",
    )
    mommy.make(
        BrokerSubaward,
        id=5,
        prime_id=8,
        action_date="2017-03-15",
        subaward_type="sub-grant",
        legal_entity_country_code="CAN",
        legal_entity_country_name="CANADA",
        place_of_perform_country_co="CAN",
        place_of_perform_country_na="CANADA",
    )
    mommy.make(
        BrokerSubaward,
        id=6,
        prime_id=9,
        action_date="2017-06-15",
        subaward_type="sub-grant",
        legal_entity_country_code="CAN",
        legal_entity_country_name="CANADA",
        place_of_perform_country_co="CAN",
        place_of_perform_country_na="CANADA",
    )

    # Ref Country Code
    mommy.make("references.RefCountryCode", country_code="USA", country_name="UNITED STATES")
    mommy.make("references.RefCountryCode", country_code="CAN", country_name="CANADA")

    # Set latest_award for each award
    update_awards()


@pytest.mark.skip
def test_download_transactions_v2_endpoint(client, award_data):
    """test the transaction endpoint."""

    resp = client.post(
        "/api/v2/bulk_download/transactions",
        content_type="application/json",
        data=json.dumps({"filters": {}, "columns": {}}),
    )

    assert resp.status_code == status.HTTP_200_OK
    assert ".zip" in resp.json()["file_url"]


@pytest.mark.skip
def test_download_awards_v2_endpoint(client, award_data):
    """test the awards endpoint."""

    resp = client.post(
        "/api/v2/bulk_download/awards", content_type="application/json", data=json.dumps({"filters": {}, "columns": []})
    )

    assert resp.status_code == status.HTTP_200_OK
    assert ".zip" in resp.json()["file_url"]


@pytest.mark.skip
def test_download_transactions_v2_status_endpoint(client, award_data):
    """Test the transaction status endpoint."""

    dl_resp = client.post(
        "/api/v2/bulk_download/transactions",
        content_type="application/json",
        data=json.dumps({"filters": {}, "columns": []}),
    )

    resp = client.get("/api/v2/download/status/?file_name={}".format(dl_resp.json()["file_name"]))

    assert resp.status_code == status.HTTP_200_OK
    assert resp.json()["total_rows"] == 3
    assert resp.json()["total_columns"] > 100


def test_download_awards_with_all_award_types(client, award_data):
    download_generation.retrieve_db_string = Mock(return_value=generate_test_db_connection_string())
    filters = {
        "agency": "all",
        "prime_award_types": [*list(award_type_mapping.keys())],
        "sub_award_types": [*all_subaward_types],
        "date_type": "action_date",
        "date_range": {"start_date": "2016-10-01", "end_date": "2017-09-30"},
    }
    dl_resp = client.post(
        "/api/v2/bulk_download/awards",
        content_type="application/json",
        data=json.dumps({"filters": filters, "columns": []}),
    )
    assert dl_resp.status_code == status.HTTP_200_OK

    resp = client.get("/api/v2/download/status/?file_name={}".format(dl_resp.json()["file_name"]))

    assert resp.status_code == status.HTTP_200_OK
    assert resp.json()["total_rows"] == 9
<<<<<<< HEAD
    assert resp.json()["total_columns"] == 566
=======
    assert resp.json()["total_columns"] == 568
>>>>>>> 0d227edd


def test_download_awards_with_all_prime_awards(client, award_data):
    download_generation.retrieve_db_string = Mock(return_value=generate_test_db_connection_string())
    filters = {
        "agency": "all",
        "prime_award_types": list(award_type_mapping.keys()),
        "date_type": "action_date",
        "date_range": {"start_date": "2016-10-01", "end_date": "2017-09-30"},
    }
    dl_resp = client.post(
        "/api/v2/bulk_download/awards",
        content_type="application/json",
        data=json.dumps({"filters": filters, "columns": []}),
    )
    assert dl_resp.status_code == status.HTTP_200_OK

    resp = client.get("/api/v2/download/status/?file_name={}".format(dl_resp.json()["file_name"]))

    assert resp.status_code == status.HTTP_200_OK
    assert resp.json()["total_rows"] == 6
    assert resp.json()["total_columns"] == 376


def test_download_awards_with_some_prime_awards(client, award_data):
    download_generation.retrieve_db_string = Mock(return_value=generate_test_db_connection_string())
    filters = {
        "agency": "all",
        "prime_award_types": ["A", "IDV_B"],
        "date_type": "action_date",
        "date_range": {"start_date": "2016-10-01", "end_date": "2017-09-30"},
    }
    dl_resp = client.post(
        "/api/v2/bulk_download/awards",
        content_type="application/json",
        data=json.dumps({"filters": filters, "columns": []}),
    )
    assert dl_resp.status_code == status.HTTP_200_OK

    resp = client.get("/api/v2/download/status/?file_name={}".format(dl_resp.json()["file_name"]))

    assert resp.status_code == status.HTTP_200_OK
    assert resp.json()["total_rows"] == 3
    assert resp.json()["total_columns"] == 281


def test_download_awards_with_all_sub_awards(client, award_data):
    download_generation.retrieve_db_string = Mock(return_value=generate_test_db_connection_string())
    filters = {
        "agency": "all",
        "sub_award_types": all_subaward_types,
        "date_type": "action_date",
        "date_range": {"start_date": "2017-10-01", "end_date": "2018-09-30"},
    }
    dl_resp = client.post(
        "/api/v2/bulk_download/awards",
        content_type="application/json",
        data=json.dumps({"filters": filters, "columns": []}),
    )
    assert dl_resp.status_code == status.HTTP_200_OK

    resp = client.get("/api/v2/download/status/?file_name={}".format(dl_resp.json()["file_name"]))

    assert resp.status_code == status.HTTP_200_OK
    assert resp.json()["total_rows"] == 3  # 2 awards, but 1 file with 2 rows and 1 file with 1
<<<<<<< HEAD
    assert resp.json()["total_columns"] == 190
=======
    assert resp.json()["total_columns"] == 196
>>>>>>> 0d227edd


def test_download_awards_with_some_sub_awards(client, award_data):
    download_generation.retrieve_db_string = Mock(return_value=generate_test_db_connection_string())
    filters = {
        "agency": "all",
        "sub_award_types": ["grant"],
        "date_type": "action_date",
        "date_range": {"start_date": "2017-10-01", "end_date": "2018-09-30"},
    }
    dl_resp = client.post(
        "/api/v2/bulk_download/awards",
        content_type="application/json",
        data=json.dumps({"filters": filters, "columns": []}),
    )
    assert dl_resp.status_code == status.HTTP_200_OK

    resp = client.get("/api/v2/download/status/?file_name={}".format(dl_resp.json()["file_name"]))

    assert resp.status_code == status.HTTP_200_OK
    assert resp.json()["total_rows"] == 2
<<<<<<< HEAD
    assert resp.json()["total_columns"] == 93
=======
    assert resp.json()["total_columns"] == 96
>>>>>>> 0d227edd


def test_download_awards_with_domestic_scope(client, award_data):
    # Recipient Location Scope
    download_generation.retrieve_db_string = Mock(return_value=generate_test_db_connection_string())
    filters = {
        "agency": "all",
        "prime_award_types": [*list(award_type_mapping.keys())],
        "sub_award_types": [*all_subaward_types],
        "date_type": "action_date",
        "date_range": {"start_date": "2016-10-01", "end_date": "2017-09-30"},
        "recipient_scope": "domestic",
    }
    dl_resp = client.post(
        "/api/v2/bulk_download/awards",
        content_type="application/json",
        data=json.dumps({"filters": filters, "columns": []}),
    )
    assert dl_resp.status_code == status.HTTP_200_OK

    resp = client.get("/api/v2/download/status/?file_name={}".format(dl_resp.json()["file_name"]))

    assert resp.status_code == status.HTTP_200_OK
    assert resp.json()["total_rows"] == 4
<<<<<<< HEAD
    assert resp.json()["total_columns"] == 566
=======
    assert resp.json()["total_columns"] == 568
>>>>>>> 0d227edd

    # Place of Performance Scope
    download_generation.retrieve_db_string = Mock(return_value=generate_test_db_connection_string())
    filters = {
        "agency": "all",
        "prime_award_types": [*list(award_type_mapping.keys())],
        "sub_award_types": [*all_subaward_types],
        "date_type": "action_date",
        "date_range": {"start_date": "2016-10-01", "end_date": "2017-09-30"},
        "place_of_performance_scope": "domestic",
    }
    dl_resp = client.post(
        "/api/v2/bulk_download/awards",
        content_type="application/json",
        data=json.dumps({"filters": filters, "columns": []}),
    )
    assert dl_resp.status_code == status.HTTP_200_OK

    resp = client.get("/api/v2/download/status/?file_name={}".format(dl_resp.json()["file_name"]))

    assert resp.status_code == status.HTTP_200_OK
    assert resp.json()["total_rows"] == 4
<<<<<<< HEAD
    assert resp.json()["total_columns"] == 566
=======
    assert resp.json()["total_columns"] == 568
>>>>>>> 0d227edd


def test_download_awards_with_foreign_scope(client, award_data):
    # Recipient Location Scope
    download_generation.retrieve_db_string = Mock(return_value=generate_test_db_connection_string())
    filters = {
        "agency": "all",
        "prime_award_types": [*list(award_type_mapping.keys())],
        "sub_award_types": [*all_subaward_types],
        "date_type": "action_date",
        "date_range": {"start_date": "2016-10-01", "end_date": "2017-09-30"},
        "recipient_scope": "foreign",
    }
    dl_resp = client.post(
        "/api/v2/bulk_download/awards",
        content_type="application/json",
        data=json.dumps({"filters": filters, "columns": []}),
    )
    assert dl_resp.status_code == status.HTTP_200_OK

    resp = client.get("/api/v2/download/status/?file_name={}".format(dl_resp.json()["file_name"]))

    assert resp.status_code == status.HTTP_200_OK
    assert resp.json()["total_rows"] == 5
<<<<<<< HEAD
    assert resp.json()["total_columns"] == 566
=======
    assert resp.json()["total_columns"] == 568
>>>>>>> 0d227edd

    # Place of Performance Scope
    download_generation.retrieve_db_string = Mock(return_value=generate_test_db_connection_string())
    filters = {
        "agency": "all",
        "prime_award_types": [*list(award_type_mapping.keys())],
        "sub_award_types": [*all_subaward_types],
        "date_type": "action_date",
        "date_range": {"start_date": "2016-10-01", "end_date": "2017-09-30"},
        "place_of_performance_scope": "foreign",
    }
    dl_resp = client.post(
        "/api/v2/bulk_download/awards",
        content_type="application/json",
        data=json.dumps({"filters": filters, "columns": []}),
    )
    assert dl_resp.status_code == status.HTTP_200_OK

    resp = client.get("/api/v2/download/status/?file_name={}".format(dl_resp.json()["file_name"]))

    assert resp.status_code == status.HTTP_200_OK
    assert resp.json()["total_rows"] == 5
<<<<<<< HEAD
    assert resp.json()["total_columns"] == 566
=======
    assert resp.json()["total_columns"] == 568
>>>>>>> 0d227edd


@pytest.mark.django_db
def test_download_status_nonexistent_file_404(client):
    """Requesting status of nonexistent file should produce HTTP 404"""

    resp = client.get("/api/v2/bulk_download/status/?file_name=there_is_no_such_file.zip")

    assert resp.status_code == status.HTTP_404_NOT_FOUND


def test_list_agencies(client, award_data):
    """Test transaction list agencies endpoint"""
    resp = client.post(
        "/api/v2/bulk_download/list_agencies",
        content_type="application/json",
        data=json.dumps({"type": "award_agencies"}),
    )

    assert resp.status_code == status.HTTP_200_OK
    assert resp.data == {
        "agencies": {
            "cfo_agencies": [],
            "other_agencies": [
                {"name": "Bureau of Stuff", "toptier_agency_id": 2, "toptier_code": "101"},
                {"name": "Bureau of Things", "toptier_agency_id": 1, "toptier_code": "100"},
            ],
        },
        "sub_agencies": [],
    }

    resp = client.post(
        "/api/v2/bulk_download/list_agencies",
        content_type="application/json",
        data=json.dumps({"type": "award_agencies", "agency": 2}),
    )

    assert resp.status_code == status.HTTP_200_OK
    assert resp.data == {"agencies": [], "sub_agencies": [{"subtier_agency_name": "SubBureau of Stuff"}]}<|MERGE_RESOLUTION|>--- conflicted
+++ resolved
@@ -494,11 +494,7 @@
 
     assert resp.status_code == status.HTTP_200_OK
     assert resp.json()["total_rows"] == 9
-<<<<<<< HEAD
-    assert resp.json()["total_columns"] == 566
-=======
-    assert resp.json()["total_columns"] == 568
->>>>>>> 0d227edd
+    assert resp.json()["total_columns"] == 570
 
 
 def test_download_awards_with_all_prime_awards(client, award_data):
@@ -564,11 +560,7 @@
 
     assert resp.status_code == status.HTTP_200_OK
     assert resp.json()["total_rows"] == 3  # 2 awards, but 1 file with 2 rows and 1 file with 1
-<<<<<<< HEAD
-    assert resp.json()["total_columns"] == 190
-=======
     assert resp.json()["total_columns"] == 196
->>>>>>> 0d227edd
 
 
 def test_download_awards_with_some_sub_awards(client, award_data):
@@ -590,11 +582,7 @@
 
     assert resp.status_code == status.HTTP_200_OK
     assert resp.json()["total_rows"] == 2
-<<<<<<< HEAD
-    assert resp.json()["total_columns"] == 93
-=======
     assert resp.json()["total_columns"] == 96
->>>>>>> 0d227edd
 
 
 def test_download_awards_with_domestic_scope(client, award_data):
@@ -619,11 +607,7 @@
 
     assert resp.status_code == status.HTTP_200_OK
     assert resp.json()["total_rows"] == 4
-<<<<<<< HEAD
-    assert resp.json()["total_columns"] == 566
-=======
     assert resp.json()["total_columns"] == 568
->>>>>>> 0d227edd
 
     # Place of Performance Scope
     download_generation.retrieve_db_string = Mock(return_value=generate_test_db_connection_string())
@@ -646,11 +630,7 @@
 
     assert resp.status_code == status.HTTP_200_OK
     assert resp.json()["total_rows"] == 4
-<<<<<<< HEAD
-    assert resp.json()["total_columns"] == 566
-=======
     assert resp.json()["total_columns"] == 568
->>>>>>> 0d227edd
 
 
 def test_download_awards_with_foreign_scope(client, award_data):
@@ -675,11 +655,7 @@
 
     assert resp.status_code == status.HTTP_200_OK
     assert resp.json()["total_rows"] == 5
-<<<<<<< HEAD
-    assert resp.json()["total_columns"] == 566
-=======
     assert resp.json()["total_columns"] == 568
->>>>>>> 0d227edd
 
     # Place of Performance Scope
     download_generation.retrieve_db_string = Mock(return_value=generate_test_db_connection_string())
@@ -702,11 +678,7 @@
 
     assert resp.status_code == status.HTTP_200_OK
     assert resp.json()["total_rows"] == 5
-<<<<<<< HEAD
-    assert resp.json()["total_columns"] == 566
-=======
     assert resp.json()["total_columns"] == 568
->>>>>>> 0d227edd
 
 
 @pytest.mark.django_db
